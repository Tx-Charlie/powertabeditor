<?xml version="1.0" encoding="utf-8"?>
<!DOCTYPE TS>
<TS version="2.1" language="es">
<context>
    <name>AddAlternateEnding</name>
    <message>
        <location filename="../source/actions/addalternateending.cpp" line="24"/>
        <source>Add Repeat Ending</source>
        <translation type="unfinished"></translation>
    </message>
</context>
<context>
    <name>AddArtificialHarmonic</name>
    <message>
        <location filename="../source/actions/addspecialnoteproperty.h" line="93"/>
        <source>Add Artificial Harmonic</source>
        <translation type="unfinished"></translation>
    </message>
</context>
<context>
    <name>AddBarline</name>
    <message>
        <location filename="../source/actions/addbarline.cpp" line="23"/>
        <source>Insert Barline</source>
        <translation>Insertar línea de compás</translation>
    </message>
</context>
<context>
    <name>AddBend</name>
    <message>
        <location filename="../source/actions/addspecialnoteproperty.h" line="106"/>
        <source>Add Bend</source>
        <translation type="unfinished"></translation>
    </message>
</context>
<context>
    <name>AddChordText</name>
    <message>
        <location filename="../source/actions/addchordtext.cpp" line="24"/>
        <source>Add Chord Text</source>
        <translation type="unfinished"></translation>
    </message>
</context>
<context>
    <name>AddDirection</name>
    <message>
        <location filename="../source/actions/adddirection.cpp" line="24"/>
        <source>Add Musical Direction</source>
        <translation type="unfinished"></translation>
    </message>
</context>
<context>
    <name>AddDynamic</name>
    <message>
        <location filename="../source/actions/adddynamic.cpp" line="23"/>
        <source>Add Dynamic</source>
        <translation type="unfinished"></translation>
    </message>
</context>
<context>
    <name>AddInstrument</name>
    <message>
        <location filename="../source/actions/addinstrument.cpp" line="23"/>
        <source>Add Instrument</source>
<<<<<<< HEAD
        <translation type="unfinished">Añadir instrumento</translation>
=======
        <translation>Añadir instrumento</translation>
>>>>>>> 53d86ad2
    </message>
</context>
<context>
    <name>AddIrregularGrouping</name>
    <message>
        <location filename="../source/actions/addirregulargrouping.cpp" line="27"/>
        <source>Add Triplet</source>
        <translation type="unfinished"></translation>
    </message>
    <message>
        <location filename="../source/actions/addirregulargrouping.cpp" line="29"/>
        <source>Add Irregular Grouping</source>
        <translation type="unfinished"></translation>
    </message>
</context>
<context>
    <name>AddLeftHandFingering</name>
    <message>
        <location filename="../source/actions/addspecialnoteproperty.h" line="120"/>
        <source>Add Left Hand Fingering</source>
        <translation type="unfinished"></translation>
    </message>
</context>
<context>
    <name>AddMultiBarRest</name>
    <message>
        <location filename="../source/actions/addmultibarrest.cpp" line="23"/>
        <source>Add Multi-Bar Rest</source>
        <translation type="unfinished"></translation>
    </message>
</context>
<context>
    <name>AddNote</name>
    <message>
        <location filename="../source/actions/addnote.cpp" line="24"/>
        <source>Add Note</source>
        <translation type="unfinished"></translation>
    </message>
</context>
<context>
    <name>AddNoteProperty</name>
    <message>
        <location filename="../source/actions/addnoteproperty.cpp" line="23"/>
        <source>Set %1</source>
        <translation type="unfinished"></translation>
    </message>
</context>
<context>
    <name>AddPlayer</name>
    <message>
        <location filename="../source/actions/addplayer.cpp" line="23"/>
        <source>Add Player</source>
        <translation>Añadir instrumentista</translation>
    </message>
</context>
<context>
    <name>AddPlayerChange</name>
    <message>
        <location filename="../source/actions/editplayerchange.cpp" line="25"/>
        <source>Add Player Change</source>
        <translation>Añadir cambio de instrumentista</translation>
    </message>
</context>
<context>
    <name>AddPositionProperty</name>
    <message>
        <location filename="../source/actions/addpositionproperty.cpp" line="23"/>
        <source>Set %1</source>
        <translation type="unfinished"></translation>
    </message>
</context>
<context>
    <name>AddRehearsalSign</name>
    <message>
        <location filename="../source/actions/editrehearsalsign.cpp" line="25"/>
        <source>Add Rehearsal Sign</source>
        <translation type="unfinished"></translation>
    </message>
</context>
<context>
    <name>AddRest</name>
    <message>
        <location filename="../source/actions/addrest.cpp" line="23"/>
        <source>Add Rest</source>
        <translation>Añadir silencio</translation>
    </message>
</context>
<context>
    <name>AddStaff</name>
    <message>
        <location filename="../source/actions/addstaff.cpp" line="23"/>
        <source>Add Staff</source>
        <translation type="unfinished"></translation>
    </message>
</context>
<context>
    <name>AddSystem</name>
    <message>
        <location filename="../source/actions/addsystem.cpp" line="23"/>
        <source>Add System</source>
        <translation type="unfinished"></translation>
    </message>
</context>
<context>
    <name>AddTappedHarmonic</name>
    <message>
        <location filename="../source/actions/addspecialnoteproperty.h" line="65"/>
        <source>Add Tapped Harmonic</source>
        <translation type="unfinished"></translation>
    </message>
</context>
<context>
    <name>AddTempoMarker</name>
    <message>
        <location filename="../source/actions/edittempomarker.cpp" line="26"/>
        <source>Add Alteration of Pace</source>
        <translation type="unfinished"></translation>
    </message>
    <message>
        <location filename="../source/actions/edittempomarker.cpp" line="27"/>
        <source>Add Tempo Marker</source>
        <translation type="unfinished"></translation>
    </message>
</context>
<context>
    <name>AddTextItem</name>
    <message>
        <location filename="../source/actions/edittextitem.cpp" line="24"/>
        <source>Add Text</source>
        <translation>Añadir texto</translation>
    </message>
</context>
<context>
    <name>AddTremoloBar</name>
    <message>
        <location filename="../source/actions/tremolobar.cpp" line="22"/>
        <source>Add Tremolo Bar</source>
        <translation type="unfinished"></translation>
    </message>
</context>
<context>
    <name>AddTrill</name>
    <message>
        <location filename="../source/actions/addspecialnoteproperty.h" line="78"/>
        <source>Add Trill</source>
        <translation type="unfinished"></translation>
    </message>
</context>
<context>
    <name>AddVolumeSwell</name>
    <message>
        <location filename="../source/actions/volumeswell.cpp" line="22"/>
        <source>Add Volume Swell</source>
        <translation type="unfinished"></translation>
    </message>
</context>
<context>
    <name>AdjustLineSpacing</name>
    <message>
        <location filename="../source/actions/adjustlinespacing.cpp" line="23"/>
        <source>Increase Line Spacing</source>
        <translation type="unfinished"></translation>
    </message>
    <message>
        <location filename="../source/actions/adjustlinespacing.cpp" line="24"/>
        <source>Decrease Line Spacing</source>
        <translation type="unfinished"></translation>
    </message>
</context>
<context>
    <name>AlterationOfPaceDialog</name>
    <message>
        <location filename="../source/dialogs/alterationofpacedialog.ui" line="17"/>
        <location filename="../build/source/dialogs/ui_alterationofpacedialog.h" line="73"/>
        <source>Alteration of Pace</source>
        <translation type="unfinished"></translation>
    </message>
    <message>
        <location filename="../source/dialogs/alterationofpacedialog.ui" line="34"/>
        <location filename="../build/source/dialogs/ui_alterationofpacedialog.h" line="74"/>
        <source>Type:</source>
        <translation>Tipo:</translation>
    </message>
</context>
<context>
    <name>AlternateEndingDialog</name>
    <message>
        <location filename="../source/dialogs/alternateendingdialog.cpp" line="33"/>
        <location filename="../source/dialogs/alternateendingdialog.cpp" line="118"/>
        <source>Repeat Ending</source>
        <translation type="unfinished"></translation>
    </message>
    <message>
        <location filename="../source/dialogs/alternateendingdialog.cpp" line="58"/>
        <source>D.C.</source>
        <translation type="unfinished"></translation>
    </message>
    <message>
        <location filename="../source/dialogs/alternateendingdialog.cpp" line="61"/>
        <source>D.S.</source>
        <translation type="unfinished"></translation>
    </message>
    <message>
        <location filename="../source/dialogs/alternateendingdialog.cpp" line="64"/>
        <source>D.S.S.</source>
        <translation type="unfinished"></translation>
    </message>
    <message>
        <location filename="../source/dialogs/alternateendingdialog.cpp" line="119"/>
        <source>You must select at least one repeat number.</source>
        <translation type="unfinished"></translation>
    </message>
</context>
<context>
    <name>ArtificialHarmonicDialog</name>
    <message>
        <location filename="../source/dialogs/artificialharmonicdialog.ui" line="17"/>
        <location filename="../build/source/dialogs/ui_artificialharmonicdialog.h" line="234"/>
        <source>Artificial Harmonic</source>
        <translation type="unfinished"></translation>
    </message>
    <message>
        <location filename="../source/dialogs/artificialharmonicdialog.ui" line="28"/>
        <location filename="../build/source/dialogs/ui_artificialharmonicdialog.h" line="235"/>
        <source>Pitch:</source>
        <translation type="unfinished"></translation>
    </message>
    <message>
        <location filename="../source/dialogs/artificialharmonicdialog.ui" line="35"/>
        <location filename="../build/source/dialogs/ui_artificialharmonicdialog.h" line="236"/>
        <source>Octave:</source>
        <translation type="unfinished"></translation>
    </message>
    <message>
        <location filename="../source/dialogs/artificialharmonicdialog.ui" line="44"/>
        <location filename="../build/source/dialogs/ui_artificialharmonicdialog.h" line="237"/>
        <source>Loco</source>
        <translation type="unfinished"></translation>
    </message>
    <message>
        <location filename="../source/dialogs/artificialharmonicdialog.ui" line="51"/>
        <location filename="../build/source/dialogs/ui_artificialharmonicdialog.h" line="238"/>
        <source>8va</source>
        <translation type="unfinished"></translation>
    </message>
    <message>
        <location filename="../source/dialogs/artificialharmonicdialog.ui" line="58"/>
        <location filename="../build/source/dialogs/ui_artificialharmonicdialog.h" line="239"/>
        <source>15ma</source>
        <translation type="unfinished"></translation>
    </message>
    <message>
        <location filename="../source/dialogs/artificialharmonicdialog.ui" line="98"/>
        <location filename="../build/source/dialogs/ui_artificialharmonicdialog.h" line="240"/>
        <source>C</source>
        <translation>Do</translation>
    </message>
    <message>
        <location filename="../source/dialogs/artificialharmonicdialog.ui" line="124"/>
        <location filename="../build/source/dialogs/ui_artificialharmonicdialog.h" line="241"/>
        <source>D</source>
        <translation>Re</translation>
    </message>
    <message>
        <location filename="../source/dialogs/artificialharmonicdialog.ui" line="150"/>
        <location filename="../build/source/dialogs/ui_artificialharmonicdialog.h" line="242"/>
        <source>E</source>
        <translation>Mi</translation>
    </message>
    <message>
        <location filename="../source/dialogs/artificialharmonicdialog.ui" line="176"/>
        <location filename="../build/source/dialogs/ui_artificialharmonicdialog.h" line="243"/>
        <source>F</source>
        <translation>Fa</translation>
    </message>
    <message>
        <location filename="../source/dialogs/artificialharmonicdialog.ui" line="202"/>
        <location filename="../build/source/dialogs/ui_artificialharmonicdialog.h" line="244"/>
        <source>G</source>
        <translation>Sol</translation>
    </message>
    <message>
        <location filename="../source/dialogs/artificialharmonicdialog.ui" line="228"/>
        <location filename="../build/source/dialogs/ui_artificialharmonicdialog.h" line="245"/>
        <source>A</source>
        <translation>La</translation>
    </message>
    <message>
        <location filename="../source/dialogs/artificialharmonicdialog.ui" line="254"/>
        <location filename="../build/source/dialogs/ui_artificialharmonicdialog.h" line="246"/>
        <source>B</source>
        <translation>Si</translation>
    </message>
</context>
<context>
    <name>BarlineDialog</name>
    <message>
        <location filename="../source/dialogs/barlinedialog.ui" line="17"/>
        <location filename="../build/source/dialogs/ui_barlinedialog.h" line="85"/>
        <source>Music Bar</source>
        <translation>Compás musical</translation>
    </message>
    <message>
        <location filename="../source/dialogs/barlinedialog.ui" line="31"/>
        <location filename="../build/source/dialogs/ui_barlinedialog.h" line="86"/>
        <source>Type:</source>
        <translation>Tipo:</translation>
    </message>
    <message>
        <location filename="../source/dialogs/barlinedialog.ui" line="41"/>
        <location filename="../build/source/dialogs/ui_barlinedialog.h" line="87"/>
        <source>Play:</source>
        <translation type="unfinished"></translation>
    </message>
    <message>
        <location filename="../source/dialogs/barlinedialog.cpp" line="35"/>
        <source>Single</source>
        <translation type="unfinished">Sencillo</translation>
    </message>
    <message>
        <location filename="../source/dialogs/barlinedialog.cpp" line="36"/>
        <source>Double</source>
        <translation type="unfinished"></translation>
    </message>
    <message>
        <location filename="../source/dialogs/barlinedialog.cpp" line="37"/>
        <source>Free Time</source>
        <translation type="unfinished"></translation>
    </message>
    <message>
        <location filename="../source/dialogs/barlinedialog.cpp" line="40"/>
        <source>Repeat Start</source>
        <translation type="unfinished"></translation>
    </message>
    <message>
        <location filename="../source/dialogs/barlinedialog.cpp" line="45"/>
        <source>Repeat End</source>
        <translation type="unfinished"></translation>
    </message>
    <message>
        <location filename="../source/dialogs/barlinedialog.cpp" line="46"/>
        <source>Double Bar Fine</source>
        <translation type="unfinished"></translation>
    </message>
</context>
<context>
    <name>BendDialog</name>
    <message>
        <location filename="../source/dialogs/benddialog.ui" line="17"/>
        <location filename="../build/source/dialogs/ui_benddialog.h" line="167"/>
        <location filename="../source/dialogs/benddialog.cpp" line="34"/>
        <source>Bend</source>
        <translation type="unfinished"></translation>
    </message>
    <message>
        <location filename="../source/dialogs/benddialog.ui" line="31"/>
        <location filename="../build/source/dialogs/ui_benddialog.h" line="168"/>
        <source>Bend Type:</source>
        <translation type="unfinished"></translation>
    </message>
    <message>
        <location filename="../source/dialogs/benddialog.ui" line="41"/>
        <location filename="../build/source/dialogs/ui_benddialog.h" line="169"/>
        <source>Bent Pitch:</source>
        <translation type="unfinished"></translation>
    </message>
    <message>
        <location filename="../source/dialogs/benddialog.ui" line="51"/>
        <location filename="../build/source/dialogs/ui_benddialog.h" line="170"/>
        <source>Release Pitch:</source>
        <translation type="unfinished"></translation>
    </message>
    <message>
        <location filename="../source/dialogs/benddialog.ui" line="61"/>
        <location filename="../build/source/dialogs/ui_benddialog.h" line="171"/>
        <source>Bend Duration:</source>
        <translation type="unfinished"></translation>
    </message>
    <message>
        <location filename="../source/dialogs/benddialog.ui" line="73"/>
        <location filename="../build/source/dialogs/ui_benddialog.h" line="172"/>
        <source>Default</source>
        <translation type="unfinished"></translation>
    </message>
    <message>
        <location filename="../source/dialogs/benddialog.ui" line="85"/>
        <location filename="../build/source/dialogs/ui_benddialog.h" line="173"/>
        <source>Current note duration + next</source>
        <translation type="unfinished"></translation>
    </message>
    <message>
        <location filename="../source/dialogs/benddialog.ui" line="95"/>
        <location filename="../build/source/dialogs/ui_benddialog.h" line="174"/>
        <source>notes</source>
        <translation>notas</translation>
    </message>
    <message>
        <location filename="../source/dialogs/benddialog.ui" line="106"/>
        <location filename="../build/source/dialogs/ui_benddialog.h" line="175"/>
        <source>Vertical Starting Point:</source>
        <translation type="unfinished"></translation>
    </message>
    <message>
        <location filename="../source/dialogs/benddialog.ui" line="116"/>
        <location filename="../build/source/dialogs/ui_benddialog.h" line="176"/>
        <source>Vertical Ending Point:</source>
        <translation type="unfinished"></translation>
    </message>
    <message>
        <location filename="../source/dialogs/benddialog.cpp" line="34"/>
        <source>Bend and Release</source>
        <translation type="unfinished"></translation>
    </message>
    <message>
        <location filename="../source/dialogs/benddialog.cpp" line="34"/>
        <source>Bend and Hold</source>
        <translation type="unfinished"></translation>
    </message>
    <message>
        <location filename="../source/dialogs/benddialog.cpp" line="35"/>
        <source>Pre-Bend</source>
        <translation type="unfinished"></translation>
    </message>
    <message>
        <location filename="../source/dialogs/benddialog.cpp" line="35"/>
        <source>Pre-Bend and Release</source>
        <translation type="unfinished"></translation>
    </message>
    <message>
        <location filename="../source/dialogs/benddialog.cpp" line="35"/>
        <source>Pre-Bend and Hold</source>
        <translation type="unfinished"></translation>
    </message>
    <message>
        <location filename="../source/dialogs/benddialog.cpp" line="36"/>
        <source>Gradual Release</source>
        <translation type="unfinished"></translation>
    </message>
    <message>
        <location filename="../source/dialogs/benddialog.cpp" line="36"/>
        <source>Immediate Release</source>
        <translation type="unfinished"></translation>
    </message>
    <message>
        <location filename="../source/dialogs/benddialog.cpp" line="110"/>
        <source>Low (Tablature Staff Line)</source>
        <translation type="unfinished"></translation>
    </message>
    <message>
        <location filename="../source/dialogs/benddialog.cpp" line="111"/>
        <source>Middle</source>
        <translation type="unfinished"></translation>
    </message>
    <message>
        <location filename="../source/dialogs/benddialog.cpp" line="112"/>
        <source>High</source>
        <translation type="unfinished"></translation>
    </message>
</context>
<context>
    <name>BulkConverterDialog</name>
    <message>
        <location filename="../source/dialogs/bulkconverterdialog.ui" line="14"/>
        <location filename="../build/source/dialogs/ui_bulkconverterdialog.h" line="116"/>
        <source>Bulk Converter</source>
        <translation type="unfinished"></translation>
    </message>
    <message>
        <location filename="../source/dialogs/bulkconverterdialog.ui" line="29"/>
        <location filename="../build/source/dialogs/ui_bulkconverterdialog.h" line="117"/>
        <source>E&amp;xit</source>
        <translation type="unfinished"></translation>
    </message>
    <message>
        <location filename="../source/dialogs/bulkconverterdialog.ui" line="43"/>
        <location filename="../build/source/dialogs/ui_bulkconverterdialog.h" line="118"/>
        <source>Destination Directory</source>
        <translation type="unfinished"></translation>
    </message>
    <message>
        <location filename="../source/dialogs/bulkconverterdialog.ui" line="50"/>
        <location filename="../source/dialogs/bulkconverterdialog.ui" line="74"/>
        <location filename="../build/source/dialogs/ui_bulkconverterdialog.h" line="119"/>
        <location filename="../build/source/dialogs/ui_bulkconverterdialog.h" line="121"/>
        <source>...</source>
        <translation type="unfinished"></translation>
    </message>
    <message>
        <location filename="../source/dialogs/bulkconverterdialog.ui" line="60"/>
        <location filename="../build/source/dialogs/ui_bulkconverterdialog.h" line="120"/>
        <source>&amp;Convert</source>
        <translation>&amp;Convertir</translation>
    </message>
    <message>
        <location filename="../source/dialogs/bulkconverterdialog.ui" line="81"/>
        <location filename="../build/source/dialogs/ui_bulkconverterdialog.h" line="122"/>
        <source>Source Directory</source>
        <translation type="unfinished"></translation>
    </message>
    <message>
        <location filename="../source/dialogs/bulkconverterdialog.cpp" line="171"/>
        <source>Directory To Convert</source>
        <translation type="unfinished"></translation>
    </message>
</context>
<context>
    <name>ChangePositionSpacing</name>
    <message>
        <location filename="../source/actions/changepositionspacing.cpp" line="32"/>
        <source>Decrease Position Spacing</source>
        <translation type="unfinished"></translation>
    </message>
    <message>
        <location filename="../source/actions/changepositionspacing.cpp" line="36"/>
        <source>Increase Position Spacing</source>
        <translation type="unfinished"></translation>
    </message>
</context>
<context>
    <name>ChordNameDialog</name>
    <message>
        <location filename="../source/dialogs/chordnamedialog.ui" line="17"/>
        <location filename="../build/source/dialogs/ui_chordnamedialog.h" line="552"/>
        <source>Chord Name</source>
        <translation type="unfinished"></translation>
    </message>
    <message>
        <location filename="../source/dialogs/chordnamedialog.ui" line="31"/>
        <location filename="../build/source/dialogs/ui_chordnamedialog.h" line="553"/>
        <source>Preview:</source>
        <translation type="unfinished"></translation>
    </message>
    <message>
        <location filename="../source/dialogs/chordnamedialog.ui" line="48"/>
        <location filename="../build/source/dialogs/ui_chordnamedialog.h" line="554"/>
        <source>Key:</source>
        <translation type="unfinished"></translation>
    </message>
    <message>
        <location filename="../source/dialogs/chordnamedialog.ui" line="60"/>
        <location filename="../build/source/dialogs/ui_chordnamedialog.h" line="555"/>
        <source>No Chord</source>
        <translation type="unfinished"></translation>
    </message>
    <message>
        <source>C</source>
        <translation type="vanished">Do</translation>
    </message>
    <message>
        <source>D</source>
        <translation type="vanished">Re</translation>
    </message>
    <message>
        <source>E</source>
        <translation type="vanished">Mi</translation>
    </message>
    <message>
        <source>F</source>
        <translation type="vanished">Fa</translation>
    </message>
    <message>
        <source>G</source>
        <translation type="vanished">Sol</translation>
    </message>
    <message>
        <source>A</source>
        <translation type="vanished">La</translation>
    </message>
    <message>
        <source>B</source>
        <translation type="vanished">Si</translation>
    </message>
    <message>
        <location filename="../source/dialogs/chordnamedialog.ui" line="295"/>
        <location filename="../build/source/dialogs/ui_chordnamedialog.h" line="558"/>
        <source>Brackets</source>
        <translation type="unfinished"></translation>
    </message>
    <message>
        <location filename="../source/dialogs/chordnamedialog.ui" line="304"/>
        <location filename="../build/source/dialogs/ui_chordnamedialog.h" line="559"/>
        <source>Formula:</source>
        <translation>Fórmula:</translation>
    </message>
    <message>
        <location filename="../source/dialogs/chordnamedialog.ui" line="311"/>
        <location filename="../build/source/dialogs/ui_chordnamedialog.h" line="560"/>
        <source>Additions:</source>
        <translation>Adiciones:</translation>
    </message>
    <message>
        <location filename="../source/dialogs/chordnamedialog.ui" line="318"/>
        <location filename="../build/source/dialogs/ui_chordnamedialog.h" line="561"/>
        <source>Extensions:</source>
        <translation>Extensiones:</translation>
    </message>
    <message>
        <location filename="../source/dialogs/chordnamedialog.ui" line="325"/>
        <location filename="../build/source/dialogs/ui_chordnamedialog.h" line="562"/>
        <source>Alterations:</source>
        <translation type="unfinished"></translation>
    </message>
    <message>
        <location filename="../source/dialogs/chordnamedialog.ui" line="332"/>
        <location filename="../build/source/dialogs/ui_chordnamedialog.h" line="563"/>
        <source>Bass Note:</source>
        <translation type="unfinished"></translation>
    </message>
</context>
<context>
    <name>CrashDialog</name>
    <message>
        <location filename="../source/dialogs/crashdialog.ui" line="23"/>
        <location filename="../build/source/dialogs/ui_crashdialog.h" line="99"/>
        <source>Error</source>
        <translation>Error</translation>
    </message>
    <message>
        <location filename="../source/dialogs/crashdialog.ui" line="37"/>
        <location filename="../build/source/dialogs/ui_crashdialog.h" line="100"/>
        <source>Oops! Something went wrong.</source>
        <translation>Se ha producido un problema.</translation>
    </message>
    <message>
        <location filename="../source/dialogs/crashdialog.ui" line="74"/>
        <location filename="../build/source/dialogs/ui_crashdialog.h" line="101"/>
        <source>Report Bug...</source>
        <translation type="unfinished"></translation>
    </message>
    <message>
        <location filename="../source/dialogs/crashdialog.ui" line="84"/>
        <location filename="../build/source/dialogs/ui_crashdialog.h" line="102"/>
        <source>Close</source>
        <translation>Cerrar</translation>
    </message>
</context>
<context>
    <name>DirectionDialog</name>
    <message>
        <location filename="../source/dialogs/directiondialog.ui" line="17"/>
        <location filename="../build/source/dialogs/ui_directiondialog.h" line="135"/>
        <source>Musical Direction</source>
        <translation type="unfinished"></translation>
    </message>
    <message>
        <location filename="../source/dialogs/directiondialog.ui" line="28"/>
        <location filename="../build/source/dialogs/ui_directiondialog.h" line="136"/>
        <source>Symbol:</source>
        <translation>Símbolo:</translation>
    </message>
    <message>
        <location filename="../source/dialogs/directiondialog.ui" line="38"/>
        <location filename="../build/source/dialogs/ui_directiondialog.h" line="137"/>
        <source>Active Symbol:</source>
        <translation type="unfinished"></translation>
    </message>
    <message>
        <location filename="../source/dialogs/directiondialog.ui" line="48"/>
        <location filename="../build/source/dialogs/ui_directiondialog.h" line="138"/>
        <source>Repeat Number:</source>
        <translation type="unfinished"></translation>
    </message>
    <message>
        <location filename="../source/dialogs/directiondialog.ui" line="58"/>
        <location filename="../build/source/dialogs/ui_directiondialog.h" line="139"/>
        <source>Direction:</source>
        <translation type="unfinished"></translation>
    </message>
    <message>
        <location filename="../source/dialogs/directiondialog.ui" line="86"/>
        <location filename="../build/source/dialogs/ui_directiondialog.h" line="140"/>
        <source>Add</source>
        <translation>Añadir</translation>
    </message>
    <message>
        <location filename="../source/dialogs/directiondialog.ui" line="93"/>
        <location filename="../build/source/dialogs/ui_directiondialog.h" line="141"/>
        <source>Remove</source>
        <translation>Quitar</translation>
    </message>
</context>
<context>
    <name>DynamicDialog</name>
    <message>
        <location filename="../source/dialogs/dynamicdialog.ui" line="17"/>
        <location filename="../build/source/dialogs/ui_dynamicdialog.h" line="203"/>
        <source>Dynamic</source>
        <translation>Dinámico</translation>
    </message>
    <message>
        <location filename="../source/dialogs/dynamicdialog.ui" line="40"/>
        <location filename="../build/source/dialogs/ui_dynamicdialog.h" line="204"/>
        <source>Volume Level:</source>
        <translation>Nivel de volumen:</translation>
    </message>
    <message>
        <location filename="../source/dialogs/dynamicdialog.ui" line="67"/>
        <location filename="../build/source/dialogs/ui_dynamicdialog.h" line="205"/>
        <source>Off</source>
        <translation type="unfinished"></translation>
    </message>
</context>
<context>
    <name>EditBarline</name>
    <message>
        <location filename="../source/actions/editbarline.cpp" line="22"/>
        <source>Edit Barline Type</source>
        <translation type="unfinished"></translation>
    </message>
</context>
<context>
    <name>EditDynamic</name>
    <message>
        <location filename="../source/actions/editdynamic.cpp" line="25"/>
        <source>Edit Dynamic</source>
        <translation type="unfinished"></translation>
    </message>
</context>
<context>
    <name>EditFileInformation</name>
    <message>
        <location filename="../source/actions/editfileinformation.cpp" line="24"/>
        <source>Edit File Information</source>
        <translation type="unfinished"></translation>
    </message>
</context>
<context>
    <name>EditInstrument</name>
    <message>
        <location filename="../source/actions/editinstrument.cpp" line="24"/>
        <source>Edit Instrument</source>
        <translation type="unfinished"></translation>
    </message>
</context>
<context>
    <name>EditKeySignature</name>
    <message>
        <location filename="../source/actions/editkeysignature.cpp" line="25"/>
        <source>Edit Key Signature</source>
        <translation type="unfinished"></translation>
    </message>
</context>
<context>
    <name>EditNoteDuration</name>
    <message>
        <location filename="../source/actions/editnoteduration.cpp" line="23"/>
        <source>Edit Rest Duration</source>
        <translation>Editar duración de silencio</translation>
    </message>
    <message>
        <location filename="../source/actions/editnoteduration.cpp" line="24"/>
        <source>Edit Note Duration</source>
        <translation type="unfinished"></translation>
    </message>
</context>
<context>
    <name>EditPlayer</name>
    <message>
        <location filename="../source/actions/editplayer.cpp" line="23"/>
        <source>Edit Player</source>
        <translation>Editar instrumentista</translation>
    </message>
</context>
<context>
    <name>EditRehearsalSign</name>
    <message>
        <location filename="../source/actions/editrehearsalsign.cpp" line="48"/>
        <source>Edit Rehearsal Sign</source>
        <translation type="unfinished"></translation>
    </message>
</context>
<context>
    <name>EditStaff</name>
    <message>
        <location filename="../source/actions/editstaff.cpp" line="24"/>
        <source>Edit Staff</source>
        <translation type="unfinished"></translation>
    </message>
</context>
<context>
    <name>EditTabNumber</name>
    <message>
        <location filename="../source/actions/edittabnumber.cpp" line="21"/>
        <source>Edit Tab Number</source>
        <translation type="unfinished"></translation>
    </message>
</context>
<context>
    <name>EditTimeSignature</name>
    <message>
        <location filename="../source/actions/edittimesignature.cpp" line="25"/>
        <source>Edit Time Signature</source>
        <translation type="unfinished"></translation>
    </message>
</context>
<context>
    <name>EditViewFilters</name>
    <message>
        <location filename="../source/actions/editviewfilters.cpp" line="24"/>
        <source>Edit View Filters</source>
        <translation type="unfinished"></translation>
    </message>
</context>
<context>
    <name>FileInformationDialog</name>
    <message>
        <location filename="../source/dialogs/fileinformationdialog.ui" line="17"/>
        <location filename="../build/source/dialogs/ui_fileinformationdialog.h" line="706"/>
        <source>File Information</source>
        <translation>Información del archivo</translation>
    </message>
    <message>
        <location filename="../source/dialogs/fileinformationdialog.ui" line="30"/>
        <location filename="../build/source/dialogs/ui_fileinformationdialog.h" line="780"/>
        <source>Song Information</source>
        <translation>Información de la canción</translation>
    </message>
    <message>
        <location filename="../source/dialogs/fileinformationdialog.ui" line="51"/>
        <location filename="../build/source/dialogs/ui_fileinformationdialog.h" line="707"/>
        <source>Classification:</source>
        <translation>Clasificación:</translation>
    </message>
    <message>
        <location filename="../source/dialogs/fileinformationdialog.ui" line="63"/>
        <location filename="../build/source/dialogs/ui_fileinformationdialog.h" line="708"/>
        <source>Song</source>
        <translation>Canción</translation>
    </message>
    <message>
        <location filename="../source/dialogs/fileinformationdialog.ui" line="73"/>
        <location filename="../build/source/dialogs/ui_fileinformationdialog.h" line="709"/>
        <source>Lesson</source>
        <translation>Lección</translation>
    </message>
    <message>
        <location filename="../source/dialogs/fileinformationdialog.ui" line="113"/>
        <location filename="../source/dialogs/fileinformationdialog.ui" line="478"/>
        <location filename="../build/source/dialogs/ui_fileinformationdialog.h" line="710"/>
        <location filename="../build/source/dialogs/ui_fileinformationdialog.h" line="750"/>
        <source>Title:</source>
        <translation>Título:</translation>
    </message>
    <message>
        <location filename="../source/dialogs/fileinformationdialog.ui" line="123"/>
        <location filename="../source/dialogs/fileinformationdialog.ui" line="488"/>
        <location filename="../build/source/dialogs/ui_fileinformationdialog.h" line="711"/>
        <location filename="../build/source/dialogs/ui_fileinformationdialog.h" line="751"/>
        <source>Subtitle:</source>
        <translation>Subtítulo:</translation>
    </message>
    <message>
        <location filename="../source/dialogs/fileinformationdialog.ui" line="133"/>
        <location filename="../build/source/dialogs/ui_fileinformationdialog.h" line="712"/>
        <source>Artist:</source>
        <translation>Artista:</translation>
    </message>
    <message>
        <location filename="../source/dialogs/fileinformationdialog.ui" line="152"/>
        <location filename="../build/source/dialogs/ui_fileinformationdialog.h" line="713"/>
        <source>Release Information</source>
        <translation type="unfinished"></translation>
    </message>
    <message>
        <location filename="../source/dialogs/fileinformationdialog.ui" line="164"/>
        <location filename="../build/source/dialogs/ui_fileinformationdialog.h" line="714"/>
        <source>Release Type:</source>
        <translation type="unfinished"></translation>
    </message>
    <message>
        <location filename="../source/dialogs/fileinformationdialog.ui" line="178"/>
        <location filename="../build/source/dialogs/ui_fileinformationdialog.h" line="719"/>
        <source>Public Release (Audio)</source>
        <translation type="unfinished"></translation>
    </message>
    <message>
        <location filename="../source/dialogs/fileinformationdialog.ui" line="183"/>
        <location filename="../build/source/dialogs/ui_fileinformationdialog.h" line="721"/>
        <source>Public Release (Video)</source>
        <translation type="unfinished"></translation>
    </message>
    <message>
        <location filename="../source/dialogs/fileinformationdialog.ui" line="188"/>
        <location filename="../build/source/dialogs/ui_fileinformationdialog.h" line="723"/>
        <source>Bootleg</source>
        <translation>Grabación ilegal</translation>
    </message>
    <message>
        <location filename="../source/dialogs/fileinformationdialog.ui" line="193"/>
        <location filename="../build/source/dialogs/ui_fileinformationdialog.h" line="725"/>
        <source>Not Released</source>
        <translation>Inédito</translation>
    </message>
    <message>
        <location filename="../source/dialogs/fileinformationdialog.ui" line="223"/>
        <location filename="../build/source/dialogs/ui_fileinformationdialog.h" line="728"/>
        <source>Album Title:</source>
        <translation>Título del álbum:</translation>
    </message>
    <message>
        <location filename="../source/dialogs/fileinformationdialog.ui" line="233"/>
        <location filename="../build/source/dialogs/ui_fileinformationdialog.h" line="729"/>
        <source>Album Type:</source>
        <translation>Tipo de álbum:</translation>
    </message>
    <message>
        <location filename="../source/dialogs/fileinformationdialog.ui" line="241"/>
        <location filename="../build/source/dialogs/ui_fileinformationdialog.h" line="730"/>
        <source>Single</source>
        <translation>Sencillo</translation>
    </message>
    <message>
        <location filename="../source/dialogs/fileinformationdialog.ui" line="246"/>
        <location filename="../build/source/dialogs/ui_fileinformationdialog.h" line="731"/>
        <source>EP</source>
        <translation>EP</translation>
    </message>
    <message>
        <location filename="../source/dialogs/fileinformationdialog.ui" line="251"/>
        <location filename="../build/source/dialogs/ui_fileinformationdialog.h" line="732"/>
        <source>Album</source>
        <translation>Álbum</translation>
    </message>
    <message>
        <location filename="../source/dialogs/fileinformationdialog.ui" line="256"/>
        <location filename="../build/source/dialogs/ui_fileinformationdialog.h" line="733"/>
        <source>Double Album</source>
        <translation>Álbum doble</translation>
    </message>
    <message>
        <location filename="../source/dialogs/fileinformationdialog.ui" line="261"/>
        <location filename="../build/source/dialogs/ui_fileinformationdialog.h" line="734"/>
        <source>Triple Album</source>
        <translation>Álbum triple</translation>
    </message>
    <message>
        <location filename="../source/dialogs/fileinformationdialog.ui" line="266"/>
        <location filename="../build/source/dialogs/ui_fileinformationdialog.h" line="735"/>
        <source>Boxset</source>
        <translation>Caja recopilatoria</translation>
    </message>
    <message>
        <location filename="../source/dialogs/fileinformationdialog.ui" line="274"/>
        <location filename="../build/source/dialogs/ui_fileinformationdialog.h" line="737"/>
        <source>Year:</source>
        <translation>Año:</translation>
    </message>
    <message>
        <location filename="../source/dialogs/fileinformationdialog.ui" line="281"/>
        <location filename="../source/dialogs/fileinformationdialog.ui" line="322"/>
        <location filename="../build/source/dialogs/ui_fileinformationdialog.h" line="738"/>
        <location filename="../build/source/dialogs/ui_fileinformationdialog.h" line="740"/>
        <source>Live Recording:</source>
        <translation>Grabación en directo:</translation>
    </message>
    <message>
        <location filename="../source/dialogs/fileinformationdialog.ui" line="312"/>
        <location filename="../build/source/dialogs/ui_fileinformationdialog.h" line="739"/>
        <source>Video Title:</source>
        <translation>Título del vídeo:</translation>
    </message>
    <message>
        <location filename="../source/dialogs/fileinformationdialog.ui" line="349"/>
        <location filename="../build/source/dialogs/ui_fileinformationdialog.h" line="741"/>
        <source>Bootleg Title:</source>
        <translation>Título de grabación ilegal:</translation>
    </message>
    <message>
        <location filename="../source/dialogs/fileinformationdialog.ui" line="359"/>
        <location filename="../build/source/dialogs/ui_fileinformationdialog.h" line="742"/>
        <source>Bootleg Date:</source>
        <translation>Fecha de grabación ilegal:</translation>
    </message>
    <message>
        <location filename="../source/dialogs/fileinformationdialog.ui" line="382"/>
        <location filename="../source/dialogs/fileinformationdialog.ui" line="654"/>
        <location filename="../build/source/dialogs/ui_fileinformationdialog.h" line="743"/>
        <location filename="../build/source/dialogs/ui_fileinformationdialog.h" line="777"/>
        <source>Author Information</source>
        <translation>Información de autoría</translation>
    </message>
    <message>
        <location filename="../source/dialogs/fileinformationdialog.ui" line="400"/>
        <location filename="../build/source/dialogs/ui_fileinformationdialog.h" line="744"/>
        <source>Traditional (Author Unknown):</source>
        <translation>Tradicional (autoría desconocida):</translation>
    </message>
    <message>
        <location filename="../source/dialogs/fileinformationdialog.ui" line="410"/>
        <location filename="../build/source/dialogs/ui_fileinformationdialog.h" line="745"/>
        <source>Music By:</source>
        <translation type="unfinished"></translation>
    </message>
    <message>
        <location filename="../source/dialogs/fileinformationdialog.ui" line="420"/>
        <location filename="../build/source/dialogs/ui_fileinformationdialog.h" line="746"/>
        <source>Words By:</source>
        <translation type="unfinished"></translation>
    </message>
    <message>
        <location filename="../source/dialogs/fileinformationdialog.ui" line="430"/>
        <location filename="../build/source/dialogs/ui_fileinformationdialog.h" line="747"/>
        <source>Arranged By:</source>
        <translation type="unfinished"></translation>
    </message>
    <message>
        <location filename="../source/dialogs/fileinformationdialog.ui" line="440"/>
        <location filename="../build/source/dialogs/ui_fileinformationdialog.h" line="748"/>
        <source>Transcribed By:</source>
        <translation type="unfinished"></translation>
    </message>
    <message>
        <location filename="../source/dialogs/fileinformationdialog.ui" line="450"/>
        <location filename="../source/dialogs/fileinformationdialog.ui" line="679"/>
        <location filename="../build/source/dialogs/ui_fileinformationdialog.h" line="749"/>
        <location filename="../build/source/dialogs/ui_fileinformationdialog.h" line="779"/>
        <source>Copyright:</source>
        <translation>Derechos de autor:</translation>
    </message>
    <message>
        <location filename="../source/dialogs/fileinformationdialog.ui" line="498"/>
        <location filename="../build/source/dialogs/ui_fileinformationdialog.h" line="752"/>
        <source>Style:</source>
        <translation>Estilo:</translation>
    </message>
    <message>
        <location filename="../source/dialogs/fileinformationdialog.ui" line="506"/>
        <location filename="../build/source/dialogs/ui_fileinformationdialog.h" line="753"/>
        <source>Alternative</source>
        <translation>Alternativa</translation>
    </message>
    <message>
        <location filename="../source/dialogs/fileinformationdialog.ui" line="511"/>
        <location filename="../build/source/dialogs/ui_fileinformationdialog.h" line="754"/>
        <source>Bluegrass</source>
        <translation type="unfinished"></translation>
    </message>
    <message>
        <location filename="../source/dialogs/fileinformationdialog.ui" line="516"/>
        <location filename="../build/source/dialogs/ui_fileinformationdialog.h" line="755"/>
        <source>Blues</source>
        <translation type="unfinished"></translation>
    </message>
    <message>
        <location filename="../source/dialogs/fileinformationdialog.ui" line="521"/>
        <location filename="../build/source/dialogs/ui_fileinformationdialog.h" line="756"/>
        <source>Country</source>
        <translation type="unfinished"></translation>
    </message>
    <message>
        <location filename="../source/dialogs/fileinformationdialog.ui" line="526"/>
        <location filename="../build/source/dialogs/ui_fileinformationdialog.h" line="757"/>
        <source>Fingerpick</source>
        <translation type="unfinished"></translation>
    </message>
    <message>
        <location filename="../source/dialogs/fileinformationdialog.ui" line="531"/>
        <location filename="../build/source/dialogs/ui_fileinformationdialog.h" line="758"/>
        <source>Flamenco</source>
        <translation>Flamenco</translation>
    </message>
    <message>
        <location filename="../source/dialogs/fileinformationdialog.ui" line="536"/>
        <location filename="../build/source/dialogs/ui_fileinformationdialog.h" line="759"/>
        <source>Folk</source>
        <translation type="unfinished"></translation>
    </message>
    <message>
        <location filename="../source/dialogs/fileinformationdialog.ui" line="541"/>
        <location filename="../build/source/dialogs/ui_fileinformationdialog.h" line="760"/>
        <source>Funk</source>
        <translation type="unfinished"></translation>
    </message>
    <message>
        <location filename="../source/dialogs/fileinformationdialog.ui" line="546"/>
        <location filename="../build/source/dialogs/ui_fileinformationdialog.h" line="761"/>
        <source>Fusion</source>
        <translation type="unfinished"></translation>
    </message>
    <message>
        <location filename="../source/dialogs/fileinformationdialog.ui" line="551"/>
        <location filename="../build/source/dialogs/ui_fileinformationdialog.h" line="762"/>
        <source>General</source>
        <translation type="unfinished">Generales</translation>
    </message>
    <message>
        <location filename="../source/dialogs/fileinformationdialog.ui" line="556"/>
        <location filename="../build/source/dialogs/ui_fileinformationdialog.h" line="763"/>
        <source>Jazz</source>
        <translation type="unfinished"></translation>
    </message>
    <message>
        <location filename="../source/dialogs/fileinformationdialog.ui" line="561"/>
        <location filename="../build/source/dialogs/ui_fileinformationdialog.h" line="764"/>
        <source>Metal/Shred</source>
        <translation type="unfinished"></translation>
    </message>
    <message>
        <location filename="../source/dialogs/fileinformationdialog.ui" line="566"/>
        <location filename="../build/source/dialogs/ui_fileinformationdialog.h" line="765"/>
        <source>Other</source>
        <translation type="unfinished"></translation>
    </message>
    <message>
        <location filename="../source/dialogs/fileinformationdialog.ui" line="571"/>
        <location filename="../build/source/dialogs/ui_fileinformationdialog.h" line="766"/>
        <source>Pop</source>
        <translation type="unfinished"></translation>
    </message>
    <message>
        <location filename="../source/dialogs/fileinformationdialog.ui" line="576"/>
        <location filename="../build/source/dialogs/ui_fileinformationdialog.h" line="767"/>
        <source>Progressive Rock</source>
        <translation type="unfinished"></translation>
    </message>
    <message>
        <location filename="../source/dialogs/fileinformationdialog.ui" line="581"/>
        <location filename="../build/source/dialogs/ui_fileinformationdialog.h" line="768"/>
        <source>Punk</source>
        <translation type="unfinished"></translation>
    </message>
    <message>
        <location filename="../source/dialogs/fileinformationdialog.ui" line="586"/>
        <location filename="../build/source/dialogs/ui_fileinformationdialog.h" line="769"/>
        <source>Reggae</source>
        <translation type="unfinished"></translation>
    </message>
    <message>
        <location filename="../source/dialogs/fileinformationdialog.ui" line="591"/>
        <location filename="../build/source/dialogs/ui_fileinformationdialog.h" line="770"/>
        <source>Rock</source>
        <translation type="unfinished"></translation>
    </message>
    <message>
        <location filename="../source/dialogs/fileinformationdialog.ui" line="596"/>
        <location filename="../build/source/dialogs/ui_fileinformationdialog.h" line="771"/>
        <source>Swing</source>
        <translation type="unfinished"></translation>
    </message>
    <message>
        <location filename="../source/dialogs/fileinformationdialog.ui" line="604"/>
        <location filename="../build/source/dialogs/ui_fileinformationdialog.h" line="773"/>
        <source>Level</source>
        <translation>Nivel</translation>
    </message>
    <message>
        <location filename="../source/dialogs/fileinformationdialog.ui" line="613"/>
        <location filename="../build/source/dialogs/ui_fileinformationdialog.h" line="774"/>
        <source>Beginner</source>
        <translation>Inicial</translation>
    </message>
    <message>
        <location filename="../source/dialogs/fileinformationdialog.ui" line="623"/>
        <location filename="../build/source/dialogs/ui_fileinformationdialog.h" line="775"/>
        <source>Intermediate</source>
        <translation>Intermedio</translation>
    </message>
    <message>
        <location filename="../source/dialogs/fileinformationdialog.ui" line="633"/>
        <location filename="../build/source/dialogs/ui_fileinformationdialog.h" line="776"/>
        <source>Advanced</source>
        <translation>Avanzado</translation>
    </message>
    <message>
        <location filename="../source/dialogs/fileinformationdialog.ui" line="669"/>
        <location filename="../build/source/dialogs/ui_fileinformationdialog.h" line="778"/>
        <source>Author:</source>
        <translation type="unfinished"></translation>
    </message>
    <message>
        <location filename="../source/dialogs/fileinformationdialog.ui" line="694"/>
        <location filename="../build/source/dialogs/ui_fileinformationdialog.h" line="782"/>
        <source>Performance Notes</source>
        <translation>Notas de interpretación</translation>
    </message>
    <message>
        <location filename="../source/dialogs/fileinformationdialog.ui" line="718"/>
        <location filename="../build/source/dialogs/ui_fileinformationdialog.h" line="781"/>
        <source>Notes:</source>
        <translation>Notas:</translation>
    </message>
    <message>
        <location filename="../source/dialogs/fileinformationdialog.ui" line="734"/>
        <location filename="../build/source/dialogs/ui_fileinformationdialog.h" line="784"/>
        <source>Lyrics</source>
        <translation>Letra</translation>
    </message>
    <message>
        <location filename="../source/dialogs/fileinformationdialog.ui" line="758"/>
        <location filename="../build/source/dialogs/ui_fileinformationdialog.h" line="783"/>
        <source>Lyrics:</source>
        <translation>Letra:</translation>
    </message>
    <message>
        <location filename="../source/dialogs/fileinformationdialog.ui" line="774"/>
        <location filename="../build/source/dialogs/ui_fileinformationdialog.h" line="797"/>
        <source>Properties</source>
        <translation>Propiedades</translation>
    </message>
    <message>
        <location filename="../source/dialogs/fileinformationdialog.ui" line="798"/>
        <location filename="../build/source/dialogs/ui_fileinformationdialog.h" line="785"/>
        <source>Name:</source>
        <translation>Nombre:</translation>
    </message>
    <message>
        <location filename="../source/dialogs/fileinformationdialog.ui" line="812"/>
        <location filename="../build/source/dialogs/ui_fileinformationdialog.h" line="787"/>
        <source>Location:</source>
        <translation>Ubicación:</translation>
    </message>
    <message>
        <location filename="../source/dialogs/fileinformationdialog.ui" line="826"/>
        <location filename="../build/source/dialogs/ui_fileinformationdialog.h" line="789"/>
        <source>Size:</source>
        <translation>Tamaño:</translation>
    </message>
    <message>
        <location filename="../source/dialogs/fileinformationdialog.ui" line="840"/>
        <location filename="../build/source/dialogs/ui_fileinformationdialog.h" line="791"/>
        <source>Created:</source>
        <translation>Creación:</translation>
    </message>
    <message>
        <location filename="../source/dialogs/fileinformationdialog.ui" line="854"/>
        <location filename="../build/source/dialogs/ui_fileinformationdialog.h" line="793"/>
        <source>Modified:</source>
        <translation>Modificación:</translation>
    </message>
    <message>
        <location filename="../source/dialogs/fileinformationdialog.ui" line="868"/>
        <location filename="../build/source/dialogs/ui_fileinformationdialog.h" line="795"/>
        <source>Accessed:</source>
        <translation>Acceso:</translation>
    </message>
    <message>
        <location filename="../source/dialogs/fileinformationdialog.cpp" line="165"/>
        <source>Untitled</source>
        <translation>Sin título</translation>
    </message>
    <message>
        <location filename="../source/dialogs/fileinformationdialog.cpp" line="177"/>
        <source>%1 bytes</source>
        <translation type="unfinished"></translation>
    </message>
</context>
<context>
    <name>FilterRuleWidget</name>
    <message>
        <location filename="../source/dialogs/filterrulewidget.ui" line="14"/>
        <location filename="../build/source/dialogs/ui_filterrulewidget.h" line="132"/>
        <source>Form</source>
        <translation type="unfinished"></translation>
    </message>
    <message>
        <location filename="../source/dialogs/filterrulewidget.ui" line="42"/>
        <location filename="../build/source/dialogs/ui_filterrulewidget.h" line="133"/>
        <source>Player Name</source>
        <translation>Nombre de instrumentista</translation>
    </message>
    <message>
        <location filename="../source/dialogs/filterrulewidget.ui" line="47"/>
        <location filename="../build/source/dialogs/ui_filterrulewidget.h" line="134"/>
        <source>Number of Strings</source>
        <translation type="unfinished"></translation>
    </message>
    <message>
        <location filename="../source/dialogs/filterrulewidget.ui" line="71"/>
        <location filename="../build/source/dialogs/ui_filterrulewidget.h" line="136"/>
        <source>matches</source>
        <translation type="unfinished"></translation>
    </message>
    <message>
        <location filename="../source/dialogs/filterrulewidget.ui" line="98"/>
        <location filename="../build/source/dialogs/ui_filterrulewidget.h" line="137"/>
        <source>&lt;</source>
        <translation type="unfinished"></translation>
    </message>
    <message>
        <location filename="../source/dialogs/filterrulewidget.ui" line="103"/>
        <location filename="../build/source/dialogs/ui_filterrulewidget.h" line="138"/>
        <source>&lt;=</source>
        <translation type="unfinished"></translation>
    </message>
    <message>
        <location filename="../source/dialogs/filterrulewidget.ui" line="108"/>
        <location filename="../build/source/dialogs/ui_filterrulewidget.h" line="139"/>
        <source>=</source>
        <translation type="unfinished"></translation>
    </message>
    <message>
        <location filename="../source/dialogs/filterrulewidget.ui" line="113"/>
        <location filename="../build/source/dialogs/ui_filterrulewidget.h" line="140"/>
        <source>&gt;=</source>
        <translation type="unfinished"></translation>
    </message>
    <message>
        <location filename="../source/dialogs/filterrulewidget.ui" line="118"/>
        <location filename="../build/source/dialogs/ui_filterrulewidget.h" line="141"/>
        <source>&gt;</source>
        <translation type="unfinished"></translation>
    </message>
</context>
<context>
    <name>GoToBarlineDialog</name>
    <message>
        <location filename="../source/dialogs/gotobarlinedialog.ui" line="17"/>
        <location filename="../build/source/dialogs/ui_gotobarlinedialog.h" line="71"/>
        <source>Go To Barline</source>
        <translation>Ir a línea de compás</translation>
    </message>
    <message>
        <location filename="../source/dialogs/gotobarlinedialog.ui" line="28"/>
        <location filename="../build/source/dialogs/ui_gotobarlinedialog.h" line="72"/>
        <source>Barline:</source>
        <translation>Línea de compás:</translation>
    </message>
</context>
<context>
    <name>GoToRehearsalSignDialog</name>
    <message>
        <location filename="../source/dialogs/gotorehearsalsigndialog.ui" line="17"/>
        <location filename="../build/source/dialogs/ui_gotorehearsalsigndialog.h" line="73"/>
        <source>Go To Rehearsal Sign</source>
        <translation type="unfinished"></translation>
    </message>
    <message>
        <location filename="../source/dialogs/gotorehearsalsigndialog.ui" line="28"/>
        <location filename="../build/source/dialogs/ui_gotorehearsalsigndialog.h" line="74"/>
        <source>Rehearsal Sign:</source>
        <translation type="unfinished"></translation>
    </message>
</context>
<context>
    <name>InfoDialog</name>
    <message>
        <location filename="../source/dialogs/infodialog.ui" line="14"/>
        <location filename="../build/source/dialogs/ui_infodialog.h" line="61"/>
        <source>Application Info</source>
        <translation>Información sobre la aplicación</translation>
    </message>
    <message>
        <location filename="../source/dialogs/infodialog.ui" line="39"/>
        <location filename="../build/source/dialogs/ui_infodialog.h" line="62"/>
        <source>&amp;Copy to Clipboard</source>
        <translation>&amp;Copiar en el portapapeles</translation>
    </message>
    <message>
        <location filename="../source/dialogs/infodialog.cpp" line="47"/>
        <source>You can grab development binaries here:
  https://github.com/powertab/powertabeditor/actions</source>
        <translation type="unfinished"></translation>
    </message>
</context>
<context>
    <name>InsertNotes</name>
    <message>
        <location filename="../source/actions/insertnotes.cpp" line="27"/>
        <source>Insert Notes</source>
        <translation type="unfinished"></translation>
    </message>
</context>
<context>
    <name>InstrumentPanelItem</name>
    <message>
        <location filename="../source/widgets/instruments/instrumentpanelitem.ui" line="26"/>
        <location filename="../build/source/widgets/ui_instrumentpanelitem.h" line="91"/>
        <source>Form</source>
        <translation type="unfinished"></translation>
    </message>
    <message>
        <location filename="../source/widgets/instruments/instrumentpanelitem.ui" line="50"/>
        <location filename="../build/source/widgets/ui_instrumentpanelitem.h" line="92"/>
        <source>1.</source>
        <translation type="unfinished">300&#xa0;% {1.?}</translation>
    </message>
    <message>
        <location filename="../source/widgets/instruments/instrumentpanelitem.ui" line="57"/>
        <location filename="../build/source/widgets/ui_instrumentpanelitem.h" line="94"/>
        <source>Click to change instrument name.</source>
        <translation>Pulse para cambiar el nombre del instrumento.</translation>
    </message>
    <message>
        <location filename="../source/widgets/instruments/instrumentpanelitem.ui" line="60"/>
        <location filename="../build/source/widgets/ui_instrumentpanelitem.h" line="96"/>
        <source>Instrument</source>
        <translation>Instrumento</translation>
    </message>
    <message>
        <location filename="../source/widgets/instruments/instrumentpanelitem.ui" line="117"/>
        <location filename="../build/source/widgets/ui_instrumentpanelitem.h" line="98"/>
        <source>Remove Instrument</source>
        <translation>Quitar instrumento</translation>
    </message>
</context>
<context>
    <name>IrregularGroupingDialog</name>
    <message>
        <location filename="../source/dialogs/irregulargroupingdialog.ui" line="17"/>
        <location filename="../build/source/dialogs/ui_irregulargroupingdialog.h" line="83"/>
        <source>Irregular Grouping</source>
        <translation type="unfinished"></translation>
    </message>
    <message>
        <location filename="../source/dialogs/irregulargroupingdialog.ui" line="28"/>
        <location filename="../build/source/dialogs/ui_irregulargroupingdialog.h" line="84"/>
        <source>Notes Played:</source>
        <translation type="unfinished"></translation>
    </message>
    <message>
        <location filename="../source/dialogs/irregulargroupingdialog.ui" line="38"/>
        <location filename="../build/source/dialogs/ui_irregulargroupingdialog.h" line="85"/>
        <source>Notes Played Over:</source>
        <translation type="unfinished"></translation>
    </message>
</context>
<context>
    <name>KeySignatureDialog</name>
    <message>
        <location filename="../source/dialogs/keysignaturedialog.ui" line="17"/>
        <location filename="../build/source/dialogs/ui_keysignaturedialog.h" line="111"/>
        <source>Key Signature</source>
        <translation type="unfinished"></translation>
    </message>
    <message>
        <location filename="../source/dialogs/keysignaturedialog.ui" line="31"/>
        <location filename="../build/source/dialogs/ui_keysignaturedialog.h" line="112"/>
        <source>Visible:</source>
        <translation type="unfinished"></translation>
    </message>
    <message>
        <location filename="../source/dialogs/keysignaturedialog.ui" line="41"/>
        <location filename="../build/source/dialogs/ui_keysignaturedialog.h" line="113"/>
        <source>Key Type:</source>
        <translation type="unfinished"></translation>
    </message>
    <message>
        <location filename="../source/dialogs/keysignaturedialog.ui" line="50"/>
        <location filename="../build/source/dialogs/ui_keysignaturedialog.h" line="114"/>
        <source>Major</source>
        <translation type="unfinished"></translation>
    </message>
    <message>
        <location filename="../source/dialogs/keysignaturedialog.ui" line="57"/>
        <location filename="../build/source/dialogs/ui_keysignaturedialog.h" line="115"/>
        <source>Minor</source>
        <translation type="unfinished"></translation>
    </message>
    <message>
        <location filename="../source/dialogs/keysignaturedialog.ui" line="66"/>
        <location filename="../build/source/dialogs/ui_keysignaturedialog.h" line="116"/>
        <source>Key:</source>
        <translation type="unfinished"></translation>
    </message>
</context>
<context>
    <name>KeyboardSettingsDialog</name>
    <message>
        <location filename="../source/dialogs/keyboardsettingsdialog.ui" line="23"/>
        <location filename="../build/source/dialogs/ui_keyboardsettingsdialog.h" line="101"/>
        <source>Edit Keyboard Shortcuts</source>
        <translation>Editar atajos de teclado</translation>
    </message>
    <message>
        <location filename="../source/dialogs/keyboardsettingsdialog.ui" line="46"/>
        <location filename="../build/source/dialogs/ui_keyboardsettingsdialog.h" line="102"/>
        <source>Shortcut:</source>
        <translation>Atajo:</translation>
    </message>
    <message>
        <location filename="../source/dialogs/keyboardsettingsdialog.ui" line="56"/>
        <location filename="../build/source/dialogs/ui_keyboardsettingsdialog.h" line="103"/>
        <source>Reset</source>
        <translation>Restablecer</translation>
    </message>
    <message>
        <location filename="../source/dialogs/keyboardsettingsdialog.ui" line="63"/>
        <location filename="../build/source/dialogs/ui_keyboardsettingsdialog.h" line="104"/>
        <source>Default</source>
        <translation type="unfinished"></translation>
    </message>
    <message>
        <location filename="../source/dialogs/keyboardsettingsdialog.cpp" line="66"/>
        <source>Command</source>
        <translation>Orden</translation>
    </message>
    <message>
        <location filename="../source/dialogs/keyboardsettingsdialog.cpp" line="66"/>
        <source>Label</source>
        <translation>Etiqueta</translation>
    </message>
    <message>
        <location filename="../source/dialogs/keyboardsettingsdialog.cpp" line="66"/>
        <source>Shortcut</source>
        <translation>Atajo</translation>
    </message>
    <message>
        <location filename="../source/dialogs/keyboardsettingsdialog.cpp" line="189"/>
        <source>The shortcut %1 is already in use.</source>
        <translation type="unfinished"></translation>
    </message>
    <message>
        <location filename="../source/dialogs/keyboardsettingsdialog.cpp" line="191"/>
        <source>Do you want to use this shortcut and remove the shortcut of the &lt;b&gt;%1&lt;/b&gt; command?</source>
        <translation type="unfinished"></translation>
    </message>
</context>
<context>
    <name>LeftHandFingeringDialog</name>
    <message>
        <location filename="../source/dialogs/lefthandfingeringdialog.ui" line="17"/>
        <location filename="../build/source/dialogs/ui_lefthandfingeringdialog.h" line="84"/>
        <source>Left Hand Fingering</source>
        <translation type="unfinished"></translation>
    </message>
    <message>
        <location filename="../source/dialogs/lefthandfingeringdialog.ui" line="31"/>
        <location filename="../build/source/dialogs/ui_lefthandfingeringdialog.h" line="85"/>
        <source>Finger:</source>
        <translation type="unfinished"></translation>
    </message>
    <message>
        <location filename="../source/dialogs/lefthandfingeringdialog.ui" line="41"/>
        <location filename="../build/source/dialogs/ui_lefthandfingeringdialog.h" line="86"/>
        <source>Position relative to note head:</source>
        <translation type="unfinished"></translation>
    </message>
    <message>
        <location filename="../source/dialogs/lefthandfingeringdialog.cpp" line="31"/>
        <source>None (string empty)</source>
        <translation type="unfinished"></translation>
    </message>
    <message>
        <location filename="../source/dialogs/lefthandfingeringdialog.cpp" line="31"/>
        <source>Index finger</source>
        <translation>Dedo índice</translation>
    </message>
    <message>
        <location filename="../source/dialogs/lefthandfingeringdialog.cpp" line="31"/>
        <source>Middle finger</source>
        <translation>Dedo corazón</translation>
    </message>
    <message>
        <location filename="../source/dialogs/lefthandfingeringdialog.cpp" line="32"/>
        <source>Ring finger</source>
        <translation>Dedo anular</translation>
    </message>
    <message>
        <location filename="../source/dialogs/lefthandfingeringdialog.cpp" line="32"/>
        <source>Little finger</source>
        <translation>Dedo meñique</translation>
    </message>
    <message>
        <location filename="../source/dialogs/lefthandfingeringdialog.cpp" line="32"/>
        <source>Thumb</source>
        <translation>Dedo pulgar</translation>
    </message>
    <message>
        <location filename="../source/dialogs/lefthandfingeringdialog.cpp" line="36"/>
        <source>Left</source>
        <translation type="unfinished"></translation>
    </message>
    <message>
        <location filename="../source/dialogs/lefthandfingeringdialog.cpp" line="36"/>
        <source>Above and left</source>
        <translation type="unfinished"></translation>
    </message>
    <message>
        <location filename="../source/dialogs/lefthandfingeringdialog.cpp" line="36"/>
        <source>Above, centered</source>
        <translation type="unfinished"></translation>
    </message>
    <message>
        <location filename="../source/dialogs/lefthandfingeringdialog.cpp" line="37"/>
        <source>Above and right</source>
        <translation type="unfinished"></translation>
    </message>
    <message>
        <location filename="../source/dialogs/lefthandfingeringdialog.cpp" line="37"/>
        <source>Right</source>
        <translation type="unfinished"></translation>
    </message>
    <message>
        <location filename="../source/dialogs/lefthandfingeringdialog.cpp" line="37"/>
        <source>Below and right</source>
        <translation type="unfinished"></translation>
    </message>
    <message>
        <location filename="../source/dialogs/lefthandfingeringdialog.cpp" line="38"/>
        <source>Below, centered</source>
        <translation type="unfinished"></translation>
    </message>
    <message>
        <location filename="../source/dialogs/lefthandfingeringdialog.cpp" line="38"/>
        <source>Below and left</source>
        <translation type="unfinished"></translation>
    </message>
</context>
<context>
    <name>MidiPlayer</name>
    <message>
        <location filename="../source/audio/midiplayer.cpp" line="105"/>
        <source>Error initializing MIDI output device.</source>
        <translation>Error al inicializar el dispositivo de salida de MIDI.</translation>
    </message>
</context>
<context>
    <name>MixerItem</name>
    <message>
        <location filename="../source/widgets/mixer/mixeritem.ui" line="26"/>
        <location filename="../build/source/widgets/ui_mixeritem.h" line="113"/>
        <source>Form</source>
        <translation type="unfinished"></translation>
    </message>
    <message>
        <location filename="../source/widgets/mixer/mixeritem.ui" line="29"/>
        <location filename="../build/source/widgets/ui_mixeritem.h" line="115"/>
        <source>Click to change player name.</source>
        <translation>Pulse para cambiar el nombre de instrumentista.</translation>
    </message>
    <message>
        <location filename="../source/widgets/mixer/mixeritem.ui" line="53"/>
        <location filename="../build/source/widgets/ui_mixeritem.h" line="117"/>
        <source>1.</source>
        <translation type="unfinished">300&#xa0;% {1.?}</translation>
    </message>
    <message>
        <location filename="../source/widgets/mixer/mixeritem.ui" line="72"/>
        <location filename="../build/source/widgets/ui_mixeritem.h" line="118"/>
        <source>Player Name</source>
        <translation>Nombre de instrumentista</translation>
    </message>
    <message>
        <location filename="../source/widgets/mixer/mixeritem.ui" line="107"/>
        <location filename="../build/source/widgets/ui_mixeritem.h" line="120"/>
        <source>Drag to adjust volume.</source>
        <translation>Arrastre para ajustar el volumen.</translation>
    </message>
    <message>
        <location filename="../source/widgets/mixer/mixeritem.ui" line="129"/>
        <location filename="../build/source/widgets/ui_mixeritem.h" line="123"/>
        <source>Drag to adjust panning.</source>
        <translation type="unfinished"></translation>
    </message>
    <message>
        <location filename="../source/widgets/mixer/mixeritem.ui" line="148"/>
        <location filename="../build/source/widgets/ui_mixeritem.h" line="126"/>
        <source>Click to adjust tuning.</source>
        <translation>Pulse para ajustar la afinación.</translation>
    </message>
    <message>
        <location filename="../source/widgets/mixer/mixeritem.ui" line="151"/>
        <location filename="../build/source/widgets/ui_mixeritem.h" line="128"/>
        <source>Tuning</source>
        <translation>Afinación</translation>
    </message>
    <message>
        <location filename="../source/widgets/mixer/mixeritem.ui" line="176"/>
        <location filename="../build/source/widgets/ui_mixeritem.h" line="130"/>
        <source>Remove Player</source>
        <translation>Quitar instrumentista</translation>
    </message>
</context>
<context>
    <name>MultiBarRestDialog</name>
    <message>
        <location filename="../source/dialogs/multibarrestdialog.ui" line="17"/>
        <location filename="../build/source/dialogs/ui_multibarrestdialog.h" line="72"/>
        <source>Multi-Bar Rest</source>
        <translation type="unfinished"></translation>
    </message>
    <message>
        <location filename="../source/dialogs/multibarrestdialog.ui" line="31"/>
        <location filename="../build/source/dialogs/ui_multibarrestdialog.h" line="73"/>
        <source>Number of Bars:</source>
        <translation type="unfinished"></translation>
    </message>
</context>
<context>
    <name>NotePage</name>
    <message>
        <location filename="../source/widgets/toolbox/notepage.cpp" line="34"/>
        <source>Notes</source>
        <translation type="unfinished"></translation>
    </message>
    <message>
        <location filename="../source/widgets/toolbox/notepage.cpp" line="47"/>
        <source>Whole Note</source>
        <translation>Redonda</translation>
    </message>
    <message>
        <location filename="../source/widgets/toolbox/notepage.cpp" line="52"/>
        <source>Half Note</source>
        <translation>Blanca</translation>
    </message>
    <message>
        <location filename="../source/widgets/toolbox/notepage.cpp" line="57"/>
        <source>Quarter Note</source>
        <translation>Negra</translation>
    </message>
    <message>
        <location filename="../source/widgets/toolbox/notepage.cpp" line="62"/>
        <source>8th Note</source>
        <translation>Corchea</translation>
    </message>
    <message>
        <location filename="../source/widgets/toolbox/notepage.cpp" line="67"/>
        <source>16th Note</source>
        <translation>Semicorchea</translation>
    </message>
    <message>
        <location filename="../source/widgets/toolbox/notepage.cpp" line="72"/>
        <source>32nd Note</source>
        <translation>Fusa</translation>
    </message>
    <message>
        <location filename="../source/widgets/toolbox/notepage.cpp" line="77"/>
        <source>64th Note</source>
        <translation>Semifusa</translation>
    </message>
    <message>
        <location filename="../source/widgets/toolbox/notepage.cpp" line="100"/>
        <source>Rests</source>
        <translation>Silencios</translation>
    </message>
    <message>
        <location filename="../source/widgets/toolbox/notepage.cpp" line="113"/>
        <source>Whole Rest</source>
        <translation>Silencio de redonda</translation>
    </message>
    <message>
        <location filename="../source/widgets/toolbox/notepage.cpp" line="118"/>
        <source>Half Rest</source>
        <translation>Silencio de blanca</translation>
    </message>
    <message>
        <location filename="../source/widgets/toolbox/notepage.cpp" line="123"/>
        <source>Quarter Rest</source>
        <translation>Silencio de negra</translation>
    </message>
    <message>
        <location filename="../source/widgets/toolbox/notepage.cpp" line="128"/>
        <source>8th Rest</source>
        <translation>Silencio de corchea</translation>
    </message>
    <message>
        <location filename="../source/widgets/toolbox/notepage.cpp" line="133"/>
        <source>16th Rest</source>
        <translation>Silencio de semicorchea</translation>
    </message>
    <message>
        <location filename="../source/widgets/toolbox/notepage.cpp" line="138"/>
        <source>32nd Rest</source>
        <translation>Silencio de fusa</translation>
    </message>
    <message>
        <location filename="../source/widgets/toolbox/notepage.cpp" line="143"/>
        <source>64th Rest</source>
        <translation>Silencio de semifusa</translation>
    </message>
    <message>
        <location filename="../source/widgets/toolbox/notepage.cpp" line="166"/>
        <source>Rhythmic Devices</source>
        <translation type="unfinished"></translation>
    </message>
    <message>
        <location filename="../source/widgets/toolbox/notepage.cpp" line="170"/>
        <source>Dotted Note</source>
        <translation type="unfinished"></translation>
    </message>
    <message>
        <location filename="../source/widgets/toolbox/notepage.cpp" line="176"/>
        <source>Double Dotted Note</source>
        <translation type="unfinished"></translation>
    </message>
    <message>
        <location filename="../source/widgets/toolbox/notepage.cpp" line="181"/>
        <source>Tie Note</source>
        <translation type="unfinished"></translation>
    </message>
    <message>
        <location filename="../source/widgets/toolbox/notepage.cpp" line="186"/>
        <source>Group Note</source>
        <translation type="unfinished"></translation>
    </message>
    <message>
        <location filename="../source/widgets/toolbox/notepage.cpp" line="191"/>
        <source>Fermata</source>
        <translation type="unfinished"></translation>
    </message>
    <message>
        <location filename="../source/widgets/toolbox/notepage.cpp" line="211"/>
        <source>Slide &amp;&amp; Legato</source>
        <translation type="unfinished"></translation>
    </message>
    <message>
        <location filename="../source/widgets/toolbox/notepage.cpp" line="215"/>
        <source>Slide In From Below</source>
        <translation type="unfinished"></translation>
    </message>
    <message>
        <location filename="../source/widgets/toolbox/notepage.cpp" line="220"/>
        <source>Slide In From Above</source>
        <translation type="unfinished"></translation>
    </message>
    <message>
        <location filename="../source/widgets/toolbox/notepage.cpp" line="225"/>
        <source>Slide Out Downwards</source>
        <translation type="unfinished"></translation>
    </message>
    <message>
        <location filename="../source/widgets/toolbox/notepage.cpp" line="230"/>
        <source>Slide Out Upwards</source>
        <translation type="unfinished"></translation>
    </message>
    <message>
        <location filename="../source/widgets/toolbox/notepage.cpp" line="235"/>
        <source>Shift Slide</source>
        <translation type="unfinished"></translation>
    </message>
    <message>
        <location filename="../source/widgets/toolbox/notepage.cpp" line="240"/>
        <source>Legato Slide</source>
        <translation type="unfinished"></translation>
    </message>
    <message>
        <location filename="../source/widgets/toolbox/notepage.cpp" line="245"/>
        <source>Hammer On/Pull Off</source>
        <translation type="unfinished"></translation>
    </message>
    <message>
        <location filename="../source/widgets/toolbox/notepage.cpp" line="265"/>
        <source>Vibrato &amp;&amp; Tremolo</source>
        <translation type="unfinished"></translation>
    </message>
    <message>
        <location filename="../source/widgets/toolbox/notepage.cpp" line="269"/>
        <source>Vibrato</source>
        <translation type="unfinished"></translation>
    </message>
    <message>
        <location filename="../source/widgets/toolbox/notepage.cpp" line="274"/>
        <source>Wide Vibrato</source>
        <translation type="unfinished"></translation>
    </message>
    <message>
        <location filename="../source/widgets/toolbox/notepage.cpp" line="279"/>
        <source>Bend</source>
        <translation type="unfinished"></translation>
    </message>
    <message>
        <location filename="../source/widgets/toolbox/notepage.cpp" line="283"/>
        <source>Trill</source>
        <translation type="unfinished"></translation>
    </message>
    <message>
        <location filename="../source/widgets/toolbox/notepage.cpp" line="288"/>
        <source>Tremolo</source>
        <translation type="unfinished"></translation>
    </message>
</context>
<context>
    <name>PlaybackWidget</name>
    <message>
        <location filename="../source/widgets/playback/playbackwidget.ui" line="14"/>
        <location filename="../build/source/widgets/ui_playbackwidget.h" line="210"/>
        <source>Form</source>
        <translation type="unfinished"></translation>
    </message>
    <message>
        <location filename="../source/widgets/playback/playbackwidget.ui" line="49"/>
        <location filename="../build/source/widgets/ui_playbackwidget.h" line="211"/>
        <source>Voice:</source>
        <translation type="unfinished"></translation>
    </message>
    <message>
        <location filename="../source/widgets/playback/playbackwidget.ui" line="61"/>
        <location filename="../build/source/widgets/ui_playbackwidget.h" line="212"/>
        <source>1</source>
        <translation type="unfinished">300&#xa0;% {1?}</translation>
    </message>
    <message>
        <location filename="../source/widgets/playback/playbackwidget.ui" line="71"/>
        <location filename="../build/source/widgets/ui_playbackwidget.h" line="213"/>
        <source>2</source>
        <translation type="unfinished">300&#xa0;% {2?}</translation>
    </message>
    <message>
        <location filename="../source/widgets/playback/playbackwidget.ui" line="93"/>
        <location filename="../build/source/widgets/ui_playbackwidget.h" line="214"/>
        <source>Speed:</source>
        <translation>Velocidad:</translation>
    </message>
    <message>
        <location filename="../source/widgets/playback/playbackwidget.ui" line="103"/>
        <location filename="../build/source/widgets/ui_playbackwidget.h" line="216"/>
        <source>Adjusts the current playback speed.</source>
        <translation>Ajusta la velocidad de reproducción actual.</translation>
    </message>
    <message>
        <location filename="../source/widgets/playback/playbackwidget.ui" line="165"/>
        <location filename="../build/source/widgets/ui_playbackwidget.h" line="222"/>
        <source>Zoom:</source>
        <translation>Escala:</translation>
    </message>
    <message>
        <location filename="../source/widgets/playback/playbackwidget.ui" line="194"/>
        <location filename="../build/source/widgets/ui_playbackwidget.h" line="223"/>
        <source>25%</source>
        <translation>25&#xa0;%</translation>
    </message>
    <message>
        <location filename="../source/widgets/playback/playbackwidget.ui" line="199"/>
        <location filename="../build/source/widgets/ui_playbackwidget.h" line="224"/>
        <source>50%</source>
        <translation>50&#xa0;%</translation>
    </message>
    <message>
        <location filename="../source/widgets/playback/playbackwidget.ui" line="204"/>
        <location filename="../build/source/widgets/ui_playbackwidget.h" line="225"/>
        <source>60%</source>
        <translation>60&#xa0;%</translation>
    </message>
    <message>
        <location filename="../source/widgets/playback/playbackwidget.ui" line="209"/>
        <location filename="../build/source/widgets/ui_playbackwidget.h" line="226"/>
        <source>70%</source>
        <translation>70&#xa0;%</translation>
    </message>
    <message>
        <location filename="../source/widgets/playback/playbackwidget.ui" line="214"/>
        <location filename="../build/source/widgets/ui_playbackwidget.h" line="227"/>
        <source>80%</source>
        <translation>80&#xa0;%</translation>
    </message>
    <message>
        <location filename="../source/widgets/playback/playbackwidget.ui" line="219"/>
        <location filename="../build/source/widgets/ui_playbackwidget.h" line="228"/>
        <source>90%</source>
        <translation>90&#xa0;%</translation>
    </message>
    <message>
        <location filename="../source/widgets/playback/playbackwidget.ui" line="224"/>
        <location filename="../build/source/widgets/ui_playbackwidget.h" line="229"/>
        <source>100%</source>
        <translation>100&#xa0;%</translation>
    </message>
    <message>
        <location filename="../source/widgets/playback/playbackwidget.ui" line="229"/>
        <location filename="../build/source/widgets/ui_playbackwidget.h" line="230"/>
        <source>110%</source>
        <translation>110&#xa0;%</translation>
    </message>
    <message>
        <location filename="../source/widgets/playback/playbackwidget.ui" line="234"/>
        <location filename="../build/source/widgets/ui_playbackwidget.h" line="231"/>
        <source>125%</source>
        <translation>125&#xa0;%</translation>
    </message>
    <message>
        <location filename="../source/widgets/playback/playbackwidget.ui" line="239"/>
        <location filename="../build/source/widgets/ui_playbackwidget.h" line="232"/>
        <source>150%</source>
        <translation>150&#xa0;%</translation>
    </message>
    <message>
        <location filename="../source/widgets/playback/playbackwidget.ui" line="244"/>
        <location filename="../build/source/widgets/ui_playbackwidget.h" line="233"/>
        <source>200%</source>
        <translation>200&#xa0;%</translation>
    </message>
    <message>
        <location filename="../source/widgets/playback/playbackwidget.ui" line="249"/>
        <location filename="../build/source/widgets/ui_playbackwidget.h" line="234"/>
        <source>250%</source>
        <translation>250&#xa0;%</translation>
    </message>
    <message>
        <location filename="../source/widgets/playback/playbackwidget.ui" line="254"/>
        <location filename="../build/source/widgets/ui_playbackwidget.h" line="235"/>
        <source>300%</source>
        <translation>300&#xa0;%</translation>
    </message>
    <message>
        <location filename="../source/widgets/playback/playbackwidget.ui" line="275"/>
        <location filename="../build/source/widgets/ui_playbackwidget.h" line="237"/>
        <source>System: 1, Staff: 1, Position: 1, String: 1</source>
        <translation type="unfinished"></translation>
    </message>
    <message>
        <location filename="../source/widgets/playback/playbackwidget.cpp" line="103"/>
        <source>Click to move playback to the beginning of the score%1.</source>
        <translation type="unfinished"></translation>
    </message>
    <message>
        <location filename="../source/widgets/playback/playbackwidget.cpp" line="110"/>
        <source>Click to start or pause playback%1.</source>
        <translation type="unfinished"></translation>
    </message>
    <message>
        <location filename="../source/widgets/playback/playbackwidget.cpp" line="117"/>
        <source>Click to stop playback and return to the initial location%1.</source>
        <translation type="unfinished"></translation>
    </message>
    <message>
        <location filename="../source/widgets/playback/playbackwidget.cpp" line="126"/>
        <source>Click to toggle whether the metronome is turned on%1.</source>
        <translation type="unfinished"></translation>
    </message>
</context>
<context>
    <name>PlayerChangeDialog</name>
    <message>
        <location filename="../source/dialogs/playerchangedialog.ui" line="17"/>
        <location filename="../build/source/dialogs/ui_playerchangedialog.h" line="58"/>
        <source>Player Change</source>
        <translation>Cambio de instrumentista</translation>
    </message>
    <message>
        <location filename="../source/dialogs/playerchangedialog.cpp" line="40"/>
        <source>Staff</source>
        <translation type="unfinished"></translation>
    </message>
    <message>
        <location filename="../source/dialogs/playerchangedialog.cpp" line="41"/>
        <source>Instrument</source>
        <translation>Instrumento</translation>
    </message>
    <message>
        <location filename="../source/dialogs/playerchangedialog.cpp" line="43"/>
        <source>Player</source>
        <translation>Instrumentista</translation>
    </message>
    <message>
        <location filename="../source/dialogs/playerchangedialog.cpp" line="114"/>
        <source>None</source>
        <translation>Ninguno</translation>
    </message>
</context>
<context>
    <name>PolishScore</name>
    <message>
        <location filename="../source/actions/polishscore.cpp" line="24"/>
        <source>Polish Score</source>
        <translation type="unfinished"></translation>
    </message>
</context>
<context>
    <name>PolishSystem</name>
    <message>
        <location filename="../source/actions/polishsystem.cpp" line="23"/>
        <source>Polish System</source>
        <translation type="unfinished"></translation>
    </message>
</context>
<context>
    <name>PowerTabEditor</name>
    <message>
        <location filename="../source/app/clipboard.cpp" line="129"/>
        <source>Cannot paste notes from a different tuning.</source>
        <translation>No es posible pegar notas de una afinación distinta.</translation>
    </message>
    <message>
        <location filename="../source/app/powertabeditor.cpp" line="173"/>
        <source>Toolbox</source>
        <translation>Cuadro de herramientas</translation>
    </message>
    <message>
        <location filename="../source/app/powertabeditor.cpp" line="246"/>
        <source>Open</source>
        <translation type="unfinished"></translation>
    </message>
    <message>
        <location filename="../source/app/powertabeditor.cpp" line="276"/>
        <location filename="../source/app/powertabeditor.cpp" line="301"/>
        <source>Error Opening File</source>
        <translation>Error al abrir el archivo</translation>
    </message>
    <message>
        <location filename="../source/app/powertabeditor.cpp" line="277"/>
        <location filename="../source/app/powertabeditor.cpp" line="398"/>
        <source>Unsupported file type.</source>
        <translation>No se admite el tipo de archivo.</translation>
    </message>
    <message>
        <location filename="../source/app/powertabeditor.cpp" line="302"/>
        <source>Error opening file: %1</source>
        <translation>Error al abrir el archivo: %1</translation>
    </message>
    <message>
        <location filename="../source/app/powertabeditor.cpp" line="335"/>
        <source>Close Document</source>
        <translation>Cerrar documento</translation>
    </message>
    <message>
        <location filename="../source/app/powertabeditor.cpp" line="336"/>
        <source>The document has been modified.</source>
        <translation>Se ha modificado el documento.</translation>
    </message>
    <message>
        <location filename="../source/app/powertabeditor.cpp" line="337"/>
        <source>Do you want to save your changes?</source>
        <translation>¿Quiere guardar los cambios?</translation>
    </message>
    <message>
        <location filename="../source/app/powertabeditor.cpp" line="397"/>
        <location filename="../source/app/powertabeditor.cpp" line="412"/>
        <source>Error Saving File</source>
        <translation>Error al guardar el archivo</translation>
    </message>
    <message>
        <location filename="../source/app/powertabeditor.cpp" line="413"/>
        <source>Error saving file: %1</source>
        <translation>Error al guardar el archivo: %1</translation>
    </message>
    <message>
        <location filename="../source/app/powertabeditor.cpp" line="444"/>
        <source>Save As</source>
        <translation>Guardar como</translation>
    </message>
    <message>
        <location filename="../source/app/powertabeditor.cpp" line="536"/>
        <source>Cut Notes</source>
        <translation>Cortar notas</translation>
    </message>
    <message>
        <location filename="../source/app/powertabeditor.cpp" line="552"/>
        <source>The clipboard does not contain any notes.</source>
        <translation>El portapapeles no contiene ninguna nota.</translation>
    </message>
    <message>
        <location filename="../source/app/powertabeditor.cpp" line="557"/>
        <source>Paste Notes</source>
        <translation>Pegar notas</translation>
    </message>
    <message>
        <location filename="../source/app/powertabeditor.cpp" line="602"/>
        <source>Midi Error</source>
        <translation>Error de MIDI</translation>
    </message>
    <message>
        <location filename="../source/app/powertabeditor.cpp" line="624"/>
        <source>Pause</source>
        <translation type="unfinished"></translation>
    </message>
    <message>
        <location filename="../source/app/powertabeditor.cpp" line="657"/>
        <location filename="../source/app/powertabeditor.cpp" line="2254"/>
        <source>Play</source>
        <translation>Reproducir</translation>
    </message>
    <message>
        <location filename="../source/app/powertabeditor.cpp" line="876"/>
        <location filename="../source/app/powertabeditor.cpp" line="2411"/>
        <source>Remove Position</source>
        <translation>Quitar posición</translation>
    </message>
    <message>
        <location filename="../source/app/powertabeditor.cpp" line="956"/>
        <source>Edit Chord Text</source>
        <translation>Editar texto de acorde</translation>
    </message>
    <message>
        <location filename="../source/app/powertabeditor.cpp" line="993"/>
        <source>Edit Text Item</source>
        <translation>Editar elemento de texto</translation>
    </message>
    <message>
        <location filename="../source/app/powertabeditor.cpp" line="1092"/>
        <source>Edit Note Duration</source>
        <translation>Editar duración de nota</translation>
    </message>
    <message>
        <location filename="../source/app/powertabeditor.cpp" line="1313"/>
        <source>Cannot add a multi-bar rest to a non-empty measure.</source>
        <translation type="unfinished"></translation>
    </message>
    <message>
        <location filename="../source/app/powertabeditor.cpp" line="1331"/>
        <source>Edit Multi-Bar Rest</source>
        <translation type="unfinished"></translation>
    </message>
    <message>
        <location filename="../source/app/powertabeditor.cpp" line="1408"/>
        <source>Edit Tempo Marker</source>
        <translation type="unfinished"></translation>
    </message>
    <message>
        <location filename="../source/app/powertabeditor.cpp" line="1447"/>
        <source>Edit Alteration of Pace</source>
        <translation type="unfinished"></translation>
    </message>
    <message>
        <location filename="../source/app/powertabeditor.cpp" line="1494"/>
        <source>Edit Musical Direction</source>
        <translation type="unfinished"></translation>
    </message>
    <message>
        <location filename="../source/app/powertabeditor.cpp" line="1532"/>
        <source>Edit Repeat Ending</source>
        <translation type="unfinished"></translation>
    </message>
    <message>
        <location filename="../source/app/powertabeditor.cpp" line="1636"/>
        <source>Edit Volume Swell</source>
        <translation type="unfinished"></translation>
    </message>
    <message>
        <location filename="../source/app/powertabeditor.cpp" line="1673"/>
        <source>Edit Tremolo Bar</source>
        <translation type="unfinished"></translation>
    </message>
    <message>
        <location filename="../source/app/powertabeditor.cpp" line="1773"/>
        <source>Edit Bend</source>
        <translation type="unfinished"></translation>
    </message>
    <message>
        <location filename="../source/app/powertabeditor.cpp" line="1941"/>
        <source>Edit Player Change</source>
        <translation>Editar cambio de instrumentista</translation>
    </message>
    <message>
        <location filename="../source/app/powertabeditor.cpp" line="2144"/>
        <source>Untitled</source>
        <translation>Sin título</translation>
    </message>
    <message>
        <location filename="../source/app/powertabeditor.cpp" line="2157"/>
        <source>&amp;New</source>
        <translation>&amp;Nuevo</translation>
    </message>
    <message>
        <location filename="../source/app/powertabeditor.cpp" line="2162"/>
        <source>&amp;Open...</source>
        <translation>&amp;Abrir…</translation>
    </message>
    <message>
        <location filename="../source/app/powertabeditor.cpp" line="2167"/>
        <source>&amp;Close Tab</source>
        <translation>&amp;Cerrar pestaña</translation>
    </message>
    <message>
        <location filename="../source/app/powertabeditor.cpp" line="2172"/>
        <source>Save</source>
        <translation>Guardar</translation>
    </message>
    <message>
        <location filename="../source/app/powertabeditor.cpp" line="2178"/>
        <source>Save As...</source>
        <translation>Guardar como…</translation>
    </message>
    <message>
        <location filename="../source/app/powertabeditor.cpp" line="2183"/>
        <source>Print...</source>
        <translation>Imprimir…</translation>
    </message>
    <message>
        <location filename="../source/app/powertabeditor.cpp" line="2189"/>
        <source>Print Preview...</source>
        <translation type="unfinished"></translation>
    </message>
    <message>
        <location filename="../source/app/powertabeditor.cpp" line="2193"/>
        <source>Bulk Converter...</source>
        <translation type="unfinished"></translation>
    </message>
    <message>
        <location filename="../source/app/powertabeditor.cpp" line="2199"/>
        <source>Customize Shortcuts...</source>
        <translation>Personalizar atajos…</translation>
    </message>
    <message>
        <location filename="../source/app/powertabeditor.cpp" line="2205"/>
        <source>&amp;Preferences...</source>
        <translation>&amp;Preferencias…</translation>
    </message>
    <message>
        <location filename="../source/app/powertabeditor.cpp" line="2211"/>
        <source>&amp;Quit</source>
        <translation>&amp;Salir</translation>
    </message>
    <message>
        <location filename="../source/app/powertabeditor.cpp" line="2216"/>
        <source>&amp;Undo</source>
        <translation>&amp;Deshacer</translation>
    </message>
    <message>
        <location filename="../source/app/powertabeditor.cpp" line="2219"/>
        <source>&amp;Redo</source>
        <translation>&amp;Rehacer</translation>
    </message>
    <message>
        <location filename="../source/app/powertabeditor.cpp" line="2223"/>
        <source>Cut</source>
        <translation>Cortar</translation>
    </message>
    <message>
        <location filename="../source/app/powertabeditor.cpp" line="2227"/>
        <source>Copy</source>
        <translation>Copiar</translation>
    </message>
    <message>
        <location filename="../source/app/powertabeditor.cpp" line="2232"/>
        <source>Paste</source>
        <translation>Pegar</translation>
    </message>
    <message>
        <location filename="../source/app/powertabeditor.cpp" line="2236"/>
        <source>Polish Score</source>
        <translation type="unfinished"></translation>
    </message>
    <message>
        <location filename="../source/app/powertabeditor.cpp" line="2241"/>
        <source>Polish System</source>
        <translation type="unfinished"></translation>
    </message>
    <message>
        <location filename="../source/app/powertabeditor.cpp" line="2248"/>
        <source>File Information...</source>
        <translation>Información del archivo…</translation>
    </message>
    <message>
        <location filename="../source/app/powertabeditor.cpp" line="2266"/>
        <source>Play From Start Of Measure</source>
        <translation>Reproducir desde inicio de compás</translation>
    </message>
    <message>
        <location filename="../source/app/powertabeditor.cpp" line="2273"/>
        <source>Stop</source>
        <translation>Detener</translation>
    </message>
    <message>
        <location filename="../source/app/powertabeditor.cpp" line="2277"/>
        <source>Rewind</source>
        <translation>Rebobinar</translation>
    </message>
    <message>
        <location filename="../source/app/powertabeditor.cpp" line="2282"/>
        <source>Metronome</source>
        <translation>Metrónomo</translation>
    </message>
    <message>
        <location filename="../source/app/powertabeditor.cpp" line="2290"/>
        <source>First Section</source>
        <translation type="unfinished"></translation>
    </message>
    <message>
        <location filename="../source/app/powertabeditor.cpp" line="2296"/>
        <source>Next Section</source>
        <translation type="unfinished"></translation>
    </message>
    <message>
        <location filename="../source/app/powertabeditor.cpp" line="2302"/>
        <source>Previous Section</source>
        <translation type="unfinished"></translation>
    </message>
    <message>
        <location filename="../source/app/powertabeditor.cpp" line="2308"/>
        <source>Last Section</source>
        <translation type="unfinished"></translation>
    </message>
    <message>
        <location filename="../source/app/powertabeditor.cpp" line="2314"/>
        <source>Insert Space</source>
        <translation type="unfinished"></translation>
    </message>
    <message>
        <location filename="../source/app/powertabeditor.cpp" line="2320"/>
        <source>Remove Space</source>
        <translation type="unfinished"></translation>
    </message>
    <message>
        <location filename="../source/app/powertabeditor.cpp" line="2336"/>
        <source>Move to &amp;Start</source>
        <translation type="unfinished"></translation>
    </message>
    <message>
        <location filename="../source/app/powertabeditor.cpp" line="2342"/>
        <source>&amp;Next Position</source>
        <translation type="unfinished"></translation>
    </message>
    <message>
        <location filename="../source/app/powertabeditor.cpp" line="2348"/>
        <source>&amp;Previous Position</source>
        <translation type="unfinished"></translation>
    </message>
    <message>
        <location filename="../source/app/powertabeditor.cpp" line="2354"/>
        <source>Next String</source>
        <translation type="unfinished"></translation>
    </message>
    <message>
        <location filename="../source/app/powertabeditor.cpp" line="2360"/>
        <source>Previous String</source>
        <translation type="unfinished"></translation>
    </message>
    <message>
        <location filename="../source/app/powertabeditor.cpp" line="2366"/>
        <source>Move to &amp;End</source>
        <translation type="unfinished"></translation>
    </message>
    <message>
        <location filename="../source/app/powertabeditor.cpp" line="2372"/>
        <source>Next Staff</source>
        <translation type="unfinished"></translation>
    </message>
    <message>
        <location filename="../source/app/powertabeditor.cpp" line="2378"/>
        <source>Previous Staff</source>
        <translation type="unfinished"></translation>
    </message>
    <message>
        <location filename="../source/app/powertabeditor.cpp" line="2383"/>
        <source>Next Bar</source>
        <translation type="unfinished"></translation>
    </message>
    <message>
        <location filename="../source/app/powertabeditor.cpp" line="2389"/>
        <source>Previous Bar</source>
        <translation type="unfinished"></translation>
    </message>
    <message>
        <location filename="../source/app/powertabeditor.cpp" line="2405"/>
        <source>Remove Selected Item</source>
        <translation type="unfinished"></translation>
    </message>
    <message>
        <location filename="../source/app/powertabeditor.cpp" line="2416"/>
        <source>Go To Barline...</source>
        <translation type="unfinished"></translation>
    </message>
    <message>
        <location filename="../source/app/powertabeditor.cpp" line="2422"/>
        <source>Go To Rehearsal Sign...</source>
        <translation type="unfinished"></translation>
    </message>
    <message>
        <location filename="../source/app/powertabeditor.cpp" line="2429"/>
        <source>Chord Name...</source>
        <translation type="unfinished"></translation>
    </message>
    <message>
        <location filename="../source/app/powertabeditor.cpp" line="2435"/>
        <source>Text...</source>
        <translation>Texto…</translation>
    </message>
    <message>
        <location filename="../source/app/powertabeditor.cpp" line="2442"/>
        <source>Insert System At End</source>
        <translation type="unfinished"></translation>
    </message>
    <message>
        <location filename="../source/app/powertabeditor.cpp" line="2448"/>
        <source>Insert System Before</source>
        <translation type="unfinished"></translation>
    </message>
    <message>
        <location filename="../source/app/powertabeditor.cpp" line="2455"/>
        <source>Insert System After</source>
        <translation type="unfinished"></translation>
    </message>
    <message>
        <location filename="../source/app/powertabeditor.cpp" line="2462"/>
        <source>Remove Current System</source>
        <translation type="unfinished"></translation>
    </message>
    <message>
        <location filename="../source/app/powertabeditor.cpp" line="2470"/>
        <source>Insert Staff Before</source>
        <translation type="unfinished"></translation>
    </message>
    <message>
        <location filename="../source/app/powertabeditor.cpp" line="2476"/>
        <source>Insert Staff After</source>
        <translation type="unfinished"></translation>
    </message>
    <message>
        <location filename="../source/app/powertabeditor.cpp" line="2482"/>
        <source>Remove Current Staff</source>
        <translation type="unfinished"></translation>
    </message>
    <message>
        <location filename="../source/app/powertabeditor.cpp" line="2487"/>
        <source>Increase</source>
        <translation type="unfinished"></translation>
    </message>
    <message>
        <location filename="../source/app/powertabeditor.cpp" line="2494"/>
        <source>Decrease</source>
        <translation type="unfinished"></translation>
    </message>
    <message>
        <location filename="../source/app/powertabeditor.cpp" line="2503"/>
        <location filename="../source/app/powertabeditor.cpp" line="2646"/>
        <source>Whole</source>
        <translation>Redonda</translation>
    </message>
    <message>
        <location filename="../source/app/powertabeditor.cpp" line="2506"/>
        <location filename="../source/app/powertabeditor.cpp" line="2648"/>
        <source>Half</source>
        <translation>Blanca</translation>
    </message>
    <message>
        <location filename="../source/app/powertabeditor.cpp" line="2509"/>
        <location filename="../source/app/powertabeditor.cpp" line="2650"/>
        <source>Quarter</source>
        <translation>Negra</translation>
    </message>
    <message>
        <location filename="../source/app/powertabeditor.cpp" line="2512"/>
        <location filename="../source/app/powertabeditor.cpp" line="2652"/>
        <source>8th</source>
        <translation>Corchea</translation>
    </message>
    <message>
        <location filename="../source/app/powertabeditor.cpp" line="2515"/>
        <location filename="../source/app/powertabeditor.cpp" line="2654"/>
        <source>16th</source>
        <translation>Semicorchea</translation>
    </message>
    <message>
        <location filename="../source/app/powertabeditor.cpp" line="2518"/>
        <location filename="../source/app/powertabeditor.cpp" line="2656"/>
        <source>32nd</source>
        <translation>Fusa</translation>
    </message>
    <message>
        <location filename="../source/app/powertabeditor.cpp" line="2522"/>
        <location filename="../source/app/powertabeditor.cpp" line="2659"/>
        <source>64th</source>
        <translation>Semifusa</translation>
    </message>
    <message>
        <location filename="../source/app/powertabeditor.cpp" line="2527"/>
        <source>Increase Duration</source>
        <translation type="unfinished"></translation>
    </message>
    <message>
        <location filename="../source/app/powertabeditor.cpp" line="2534"/>
        <source>Decrease Duration</source>
        <translation type="unfinished"></translation>
    </message>
    <message>
        <location filename="../source/app/powertabeditor.cpp" line="2541"/>
        <source>Dotted</source>
        <translation type="unfinished"></translation>
    </message>
    <message>
        <location filename="../source/app/powertabeditor.cpp" line="2545"/>
        <source>Double Dotted</source>
        <translation type="unfinished"></translation>
    </message>
    <message>
        <location filename="../source/app/powertabeditor.cpp" line="2550"/>
        <source>Add Dot</source>
        <translation type="unfinished"></translation>
    </message>
    <message>
        <location filename="../source/app/powertabeditor.cpp" line="2554"/>
        <source>Remove Dot</source>
        <translation type="unfinished"></translation>
    </message>
    <message>
        <location filename="../source/app/powertabeditor.cpp" line="2558"/>
        <source>Left Hand Fingering...</source>
        <translation type="unfinished"></translation>
    </message>
    <message>
        <location filename="../source/app/powertabeditor.cpp" line="2567"/>
        <source>Shift String Up</source>
        <translation type="unfinished"></translation>
    </message>
    <message>
        <location filename="../source/app/powertabeditor.cpp" line="2573"/>
        <source>Shift String Down</source>
        <translation type="unfinished"></translation>
    </message>
    <message>
        <location filename="../source/app/powertabeditor.cpp" line="2578"/>
        <location filename="../source/app/powertabeditor.cpp" line="3830"/>
        <source>Tied</source>
        <translation type="unfinished"></translation>
    </message>
    <message>
        <location filename="../source/app/powertabeditor.cpp" line="2583"/>
        <source>Muted</source>
        <translation type="unfinished"></translation>
    </message>
    <message>
        <location filename="../source/app/powertabeditor.cpp" line="2586"/>
        <source>Ghost Note</source>
        <translation type="unfinished"></translation>
    </message>
    <message>
        <location filename="../source/app/powertabeditor.cpp" line="2590"/>
        <source>Fermata</source>
        <translation type="unfinished"></translation>
    </message>
    <message>
        <location filename="../source/app/powertabeditor.cpp" line="2594"/>
        <source>Let Ring</source>
        <translation type="unfinished"></translation>
    </message>
    <message>
        <location filename="../source/app/powertabeditor.cpp" line="2598"/>
        <source>Grace Note</source>
        <translation type="unfinished"></translation>
    </message>
    <message>
        <location filename="../source/app/powertabeditor.cpp" line="2603"/>
        <source>Staccato</source>
        <translation type="unfinished"></translation>
    </message>
    <message>
        <location filename="../source/app/powertabeditor.cpp" line="2607"/>
        <source>Accent</source>
        <translation type="unfinished"></translation>
    </message>
    <message>
        <location filename="../source/app/powertabeditor.cpp" line="2611"/>
        <source>Heavy Accent</source>
        <translation type="unfinished"></translation>
    </message>
    <message>
        <location filename="../source/app/powertabeditor.cpp" line="2617"/>
        <source>8va</source>
        <translation type="unfinished"></translation>
    </message>
    <message>
        <location filename="../source/app/powertabeditor.cpp" line="2620"/>
        <source>15ma</source>
        <translation type="unfinished"></translation>
    </message>
    <message>
        <location filename="../source/app/powertabeditor.cpp" line="2623"/>
        <source>8vb</source>
        <translation type="unfinished"></translation>
    </message>
    <message>
        <location filename="../source/app/powertabeditor.cpp" line="2626"/>
        <source>15mb</source>
        <translation type="unfinished"></translation>
    </message>
    <message>
        <location filename="../source/app/powertabeditor.cpp" line="2630"/>
        <source>Triplet</source>
        <translation type="unfinished"></translation>
    </message>
    <message>
        <location filename="../source/app/powertabeditor.cpp" line="2637"/>
        <source>Irregular Grouping</source>
        <translation type="unfinished"></translation>
    </message>
    <message>
        <location filename="../source/app/powertabeditor.cpp" line="2663"/>
        <source>Add Rest</source>
        <translation>Añadir silencio</translation>
    </message>
    <message>
        <location filename="../source/app/powertabeditor.cpp" line="2669"/>
        <source>Multi-Bar Rest...</source>
        <translation type="unfinished"></translation>
    </message>
    <message>
        <location filename="../source/app/powertabeditor.cpp" line="2677"/>
        <source>Rehearsal Sign...</source>
        <translation type="unfinished"></translation>
    </message>
    <message>
        <location filename="../source/app/powertabeditor.cpp" line="2684"/>
        <source>Tempo Marker...</source>
        <translation type="unfinished"></translation>
    </message>
    <message>
        <location filename="../source/app/powertabeditor.cpp" line="2691"/>
        <source>Alteration of Pace...</source>
        <translation type="unfinished"></translation>
    </message>
    <message>
        <location filename="../source/app/powertabeditor.cpp" line="2697"/>
        <source>Edit Key Signature...</source>
        <translation type="unfinished"></translation>
    </message>
    <message>
        <location filename="../source/app/powertabeditor.cpp" line="2704"/>
        <source>Edit Time Signature...</source>
        <translation type="unfinished"></translation>
    </message>
    <message>
        <location filename="../source/app/powertabeditor.cpp" line="2711"/>
        <source>Insert Standard Barline</source>
        <translation type="unfinished"></translation>
    </message>
    <message>
        <location filename="../source/app/powertabeditor.cpp" line="2718"/>
        <source>Barline...</source>
        <translation>Línea de compás…</translation>
    </message>
    <message>
        <location filename="../source/app/powertabeditor.cpp" line="2724"/>
        <source>Musical Direction...</source>
        <translation type="unfinished"></translation>
    </message>
    <message>
        <location filename="../source/app/powertabeditor.cpp" line="2732"/>
        <source>Repeat Ending...</source>
        <translation type="unfinished"></translation>
    </message>
    <message>
        <location filename="../source/app/powertabeditor.cpp" line="2740"/>
        <source>Dynamic...</source>
        <translation type="unfinished"></translation>
    </message>
    <message>
        <location filename="../source/app/powertabeditor.cpp" line="2747"/>
        <location filename="../source/app/powertabeditor.cpp" line="2750"/>
        <location filename="../source/app/powertabeditor.cpp" line="2753"/>
        <location filename="../source/app/powertabeditor.cpp" line="2756"/>
        <location filename="../source/app/powertabeditor.cpp" line="2759"/>
        <location filename="../source/app/powertabeditor.cpp" line="2762"/>
        <location filename="../source/app/powertabeditor.cpp" line="2765"/>
        <location filename="../source/app/powertabeditor.cpp" line="2768"/>
        <source>Dynamics</source>
        <translation type="unfinished"></translation>
    </message>
    <message>
        <location filename="../source/app/powertabeditor.cpp" line="2773"/>
        <source>Volume Swell...</source>
        <translation type="unfinished"></translation>
    </message>
    <message>
        <location filename="../source/app/powertabeditor.cpp" line="2780"/>
        <source>Hammer On/Pull Off</source>
        <translation type="unfinished"></translation>
    </message>
    <message>
        <location filename="../source/app/powertabeditor.cpp" line="2788"/>
        <source>Hammer On From Nowhere</source>
        <translation type="unfinished"></translation>
    </message>
    <message>
        <location filename="../source/app/powertabeditor.cpp" line="2793"/>
        <source>Pull Off To Nowhere</source>
        <translation type="unfinished"></translation>
    </message>
    <message>
        <location filename="../source/app/powertabeditor.cpp" line="2797"/>
        <source>Natural Harmonic</source>
        <translation type="unfinished"></translation>
    </message>
    <message>
        <location filename="../source/app/powertabeditor.cpp" line="2802"/>
        <source>Artificial Harmonic...</source>
        <translation type="unfinished"></translation>
    </message>
    <message>
        <location filename="../source/app/powertabeditor.cpp" line="2809"/>
        <source>Tapped Harmonic...</source>
        <translation type="unfinished"></translation>
    </message>
    <message>
        <location filename="../source/app/powertabeditor.cpp" line="2818"/>
        <source>Bend...</source>
        <translation type="unfinished"></translation>
    </message>
    <message>
        <location filename="../source/app/powertabeditor.cpp" line="2825"/>
        <source>Tremolo Bar...</source>
        <translation type="unfinished"></translation>
    </message>
    <message>
        <location filename="../source/app/powertabeditor.cpp" line="2831"/>
        <source>Vibrato</source>
        <translation type="unfinished"></translation>
    </message>
    <message>
        <location filename="../source/app/powertabeditor.cpp" line="2836"/>
        <source>Wide Vibrato</source>
        <translation type="unfinished"></translation>
    </message>
    <message>
        <location filename="../source/app/powertabeditor.cpp" line="2841"/>
        <source>Palm Mute</source>
        <translation type="unfinished"></translation>
    </message>
    <message>
        <location filename="../source/app/powertabeditor.cpp" line="2845"/>
        <source>Tremolo Picking</source>
        <translation type="unfinished"></translation>
    </message>
    <message>
        <location filename="../source/app/powertabeditor.cpp" line="2849"/>
        <source>Arpeggio Up</source>
        <translation type="unfinished"></translation>
    </message>
    <message>
        <location filename="../source/app/powertabeditor.cpp" line="2854"/>
        <source>Arpeggio Down</source>
        <translation type="unfinished"></translation>
    </message>
    <message>
        <location filename="../source/app/powertabeditor.cpp" line="2859"/>
        <source>Tap</source>
        <translation type="unfinished"></translation>
    </message>
    <message>
        <location filename="../source/app/powertabeditor.cpp" line="2863"/>
        <source>Trill...</source>
        <translation type="unfinished"></translation>
    </message>
    <message>
        <location filename="../source/app/powertabeditor.cpp" line="2869"/>
        <source>Pickstroke Up</source>
        <translation type="unfinished"></translation>
    </message>
    <message>
        <location filename="../source/app/powertabeditor.cpp" line="2874"/>
        <source>Pickstroke Down</source>
        <translation type="unfinished"></translation>
    </message>
    <message>
        <location filename="../source/app/powertabeditor.cpp" line="2880"/>
        <source>Slide Into From Above</source>
        <translation type="unfinished"></translation>
    </message>
    <message>
        <location filename="../source/app/powertabeditor.cpp" line="2885"/>
        <source>Slide Into From Below</source>
        <translation type="unfinished"></translation>
    </message>
    <message>
        <location filename="../source/app/powertabeditor.cpp" line="2890"/>
        <source>Shift Slide</source>
        <translation type="unfinished"></translation>
    </message>
    <message>
        <location filename="../source/app/powertabeditor.cpp" line="2894"/>
        <source>Legato Slide</source>
        <translation type="unfinished"></translation>
    </message>
    <message>
        <location filename="../source/app/powertabeditor.cpp" line="2900"/>
        <source>Slide Out Of Downwards</source>
        <translation type="unfinished"></translation>
    </message>
    <message>
        <location filename="../source/app/powertabeditor.cpp" line="2905"/>
        <source>Slide Out Of Upwards</source>
        <translation type="unfinished"></translation>
    </message>
    <message>
        <location filename="../source/app/powertabeditor.cpp" line="2912"/>
        <source>Add Player</source>
        <translation>Añadir instrumentista</translation>
    </message>
    <message>
        <location filename="../source/app/powertabeditor.cpp" line="2917"/>
        <source>Add Instrument</source>
<<<<<<< HEAD
        <translation type="unfinished">Añadir instrumento</translation>
=======
        <translation>Añadir instrumento</translation>
>>>>>>> 53d86ad2
    </message>
    <message>
        <location filename="../source/app/powertabeditor.cpp" line="2921"/>
        <source>Player Change...</source>
        <translation>Cambio de instrumentista…</translation>
    </message>
    <message>
        <location filename="../source/app/powertabeditor.cpp" line="2928"/>
        <source>Tuning Dictionary...</source>
        <translation>Diccionario de afinaciones…</translation>
    </message>
    <message>
        <location filename="../source/app/powertabeditor.cpp" line="2935"/>
        <source>Edit View Filters...</source>
        <translation type="unfinished"></translation>
    </message>
    <message>
        <location filename="../source/app/powertabeditor.cpp" line="2952"/>
        <source>Next Tab</source>
        <translation type="unfinished"></translation>
    </message>
    <message>
        <location filename="../source/app/powertabeditor.cpp" line="2958"/>
        <source>Previous Tab</source>
        <translation type="unfinished"></translation>
    </message>
    <message>
        <location filename="../source/app/powertabeditor.cpp" line="2965"/>
        <source>Report Bug...</source>
        <translation type="unfinished"></translation>
    </message>
    <message>
        <location filename="../source/app/powertabeditor.cpp" line="2971"/>
        <source>App Info</source>
        <translation>Información sobre la aplicación</translation>
    </message>
    <message>
        <location filename="../source/app/powertabeditor.cpp" line="3015"/>
        <source>Mixer</source>
        <translation type="unfinished"></translation>
    </message>
    <message>
        <location filename="../source/app/powertabeditor.cpp" line="3040"/>
        <source>Instruments</source>
        <translation>Instrumentos</translation>
    </message>
    <message>
        <location filename="../source/app/powertabeditor.cpp" line="3143"/>
        <source>&amp;File</source>
        <translation>&amp;Archivo</translation>
    </message>
    <message>
        <location filename="../source/app/powertabeditor.cpp" line="3154"/>
        <source>Recent Files</source>
        <translation>Archivos recientes</translation>
    </message>
    <message>
        <location filename="../source/app/powertabeditor.cpp" line="3164"/>
        <source>&amp;Edit</source>
        <translation>&amp;Editar</translation>
    </message>
    <message>
        <location filename="../source/app/powertabeditor.cpp" line="3180"/>
        <source>Play&amp;back</source>
        <translation>&amp;Reproducción</translation>
    </message>
    <message>
        <location filename="../source/app/powertabeditor.cpp" line="3188"/>
        <source>&amp;Position</source>
        <translation>&amp;Posición</translation>
    </message>
    <message>
        <location filename="../source/app/powertabeditor.cpp" line="3189"/>
        <location filename="../source/app/powertabeditor.cpp" line="3223"/>
        <source>&amp;Section</source>
        <translation>&amp;Sección</translation>
    </message>
    <message>
        <location filename="../source/app/powertabeditor.cpp" line="3195"/>
        <source>&amp;Staff</source>
        <translation type="unfinished"></translation>
    </message>
    <message>
        <location filename="../source/app/powertabeditor.cpp" line="3218"/>
        <source>&amp;Text</source>
        <translation>&amp;Texto</translation>
    </message>
    <message>
        <location filename="../source/app/powertabeditor.cpp" line="3233"/>
        <source>&amp;Line Spacing</source>
        <translation type="unfinished"></translation>
    </message>
    <message>
        <location filename="../source/app/powertabeditor.cpp" line="3238"/>
        <source>&amp;Notes</source>
        <translation type="unfinished"></translation>
    </message>
    <message>
        <location filename="../source/app/powertabeditor.cpp" line="3272"/>
        <source>Octave</source>
        <translation type="unfinished"></translation>
    </message>
    <message>
        <location filename="../source/app/powertabeditor.cpp" line="3282"/>
        <source>Rests</source>
        <translation>Silencios</translation>
    </message>
    <message>
        <location filename="../source/app/powertabeditor.cpp" line="3295"/>
        <source>&amp;Music Symbols</source>
        <translation type="unfinished"></translation>
    </message>
    <message>
        <location filename="../source/app/powertabeditor.cpp" line="3309"/>
        <source>&amp;Tab Symbols</source>
        <translation type="unfinished"></translation>
    </message>
    <message>
        <location filename="../source/app/powertabeditor.cpp" line="3310"/>
        <source>&amp;Hammer Ons/Pull Offs</source>
        <translation type="unfinished"></translation>
    </message>
    <message>
        <location filename="../source/app/powertabeditor.cpp" line="3324"/>
        <source>Slide Into</source>
        <translation type="unfinished"></translation>
    </message>
    <message>
        <location filename="../source/app/powertabeditor.cpp" line="3331"/>
        <source>Slide Out Of</source>
        <translation type="unfinished"></translation>
    </message>
    <message>
        <location filename="../source/app/powertabeditor.cpp" line="3351"/>
        <source>&amp;Player</source>
        <translation>&amp;Instrumentista</translation>
    </message>
    <message>
        <location filename="../source/app/powertabeditor.cpp" line="3360"/>
        <source>&amp;Window</source>
        <translation>&amp;Ventana</translation>
    </message>
    <message>
        <location filename="../source/app/powertabeditor.cpp" line="3369"/>
        <source>&amp;Help</source>
        <translation>Ay&amp;uda</translation>
    </message>
    <message>
        <location filename="../source/app/powertabeditor.cpp" line="3836"/>
        <source>Insert Tied Note</source>
        <translation type="unfinished"></translation>
    </message>
    <message>
        <location filename="../source/app/powertabeditor.cpp" line="3931"/>
        <source>Edit Barline</source>
        <translation>Editar línea de compás</translation>
    </message>
    <message>
        <location filename="../source/app/powertabeditor.cpp" line="3936"/>
        <source>Insert Barline</source>
        <translation>Insertar línea de compás</translation>
    </message>
    <message>
        <location filename="../source/app/powertabeditor.cpp" line="3942"/>
        <source>Barline</source>
        <translation>Línea de compás</translation>
    </message>
    <message>
        <location filename="../source/build/main.cpp" line="201"/>
        <source>A guitar tablature editor.</source>
        <translation type="unfinished"></translation>
    </message>
    <message>
        <location filename="../source/build/main.cpp" line="207"/>
        <source>The files to be opened</source>
        <translation>Los archivos que se abrirán</translation>
    </message>
</context>
<context>
    <name>PreferencesDialog</name>
    <message>
        <location filename="../source/dialogs/preferencesdialog.ui" line="17"/>
        <location filename="../build/source/dialogs/ui_preferencesdialog.h" line="359"/>
        <source>Preferences</source>
        <translation>Preferencias</translation>
    </message>
    <message>
        <location filename="../source/dialogs/preferencesdialog.ui" line="33"/>
        <location filename="../build/source/dialogs/ui_preferencesdialog.h" line="374"/>
        <source>MIDI</source>
        <translation>MIDI</translation>
    </message>
    <message>
        <location filename="../source/dialogs/preferencesdialog.ui" line="39"/>
        <location filename="../build/source/dialogs/ui_preferencesdialog.h" line="360"/>
        <source>Playback</source>
        <translation>Reproducción</translation>
    </message>
    <message>
        <location filename="../source/dialogs/preferencesdialog.ui" line="50"/>
        <location filename="../build/source/dialogs/ui_preferencesdialog.h" line="361"/>
        <source>MIDI Output Device:</source>
        <translation>Dispositivo de salida MIDI:</translation>
    </message>
    <message>
        <location filename="../source/dialogs/preferencesdialog.ui" line="60"/>
        <location filename="../build/source/dialogs/ui_preferencesdialog.h" line="362"/>
        <source>Vibrato Strength:</source>
        <translation type="unfinished"></translation>
    </message>
    <message>
        <location filename="../source/dialogs/preferencesdialog.ui" line="76"/>
        <location filename="../build/source/dialogs/ui_preferencesdialog.h" line="363"/>
        <source>Wide Vibrato Strength:</source>
        <translation type="unfinished"></translation>
    </message>
    <message>
        <location filename="../source/dialogs/preferencesdialog.ui" line="86"/>
        <location filename="../build/source/dialogs/ui_preferencesdialog.h" line="364"/>
        <source>Play Notes While Editing</source>
        <translation type="unfinished"></translation>
    </message>
    <message>
        <location filename="../source/dialogs/preferencesdialog.ui" line="101"/>
        <location filename="../build/source/dialogs/ui_preferencesdialog.h" line="365"/>
        <source>Metronome</source>
        <translation>Metrónomo</translation>
    </message>
    <message>
        <location filename="../source/dialogs/preferencesdialog.ui" line="112"/>
        <location filename="../source/dialogs/preferencesdialog.ui" line="180"/>
        <location filename="../build/source/dialogs/ui_preferencesdialog.h" line="366"/>
        <location filename="../build/source/dialogs/ui_preferencesdialog.h" line="371"/>
        <source>Enabled:</source>
        <translation type="unfinished"></translation>
    </message>
    <message>
        <location filename="../source/dialogs/preferencesdialog.ui" line="122"/>
        <location filename="../source/dialogs/preferencesdialog.ui" line="190"/>
        <location filename="../source/dialogs/preferencesdialog.ui" line="309"/>
        <location filename="../build/source/dialogs/ui_preferencesdialog.h" line="367"/>
        <location filename="../build/source/dialogs/ui_preferencesdialog.h" line="372"/>
        <location filename="../build/source/dialogs/ui_preferencesdialog.h" line="384"/>
        <source>Preset:</source>
        <translation>Preajuste:</translation>
    </message>
    <message>
        <location filename="../source/dialogs/preferencesdialog.ui" line="138"/>
        <location filename="../build/source/dialogs/ui_preferencesdialog.h" line="368"/>
        <source>Strong Accent Volume:</source>
        <translation type="unfinished"></translation>
    </message>
    <message>
        <location filename="../source/dialogs/preferencesdialog.ui" line="148"/>
        <location filename="../build/source/dialogs/ui_preferencesdialog.h" line="369"/>
        <source>Weak Accent Volume:</source>
        <translation type="unfinished"></translation>
    </message>
    <message>
        <location filename="../source/dialogs/preferencesdialog.ui" line="163"/>
        <location filename="../build/source/dialogs/ui_preferencesdialog.h" line="370"/>
        <source>Count-In Before Playback</source>
        <translation type="unfinished"></translation>
    </message>
    <message>
        <location filename="../source/dialogs/preferencesdialog.ui" line="200"/>
        <location filename="../build/source/dialogs/ui_preferencesdialog.h" line="373"/>
        <source>Volume:</source>
        <translation>Volumen:</translation>
    </message>
    <message>
        <location filename="../source/dialogs/preferencesdialog.ui" line="216"/>
        <location filename="../build/source/dialogs/ui_preferencesdialog.h" line="382"/>
        <source>General</source>
        <translation>Generales</translation>
    </message>
    <message>
        <location filename="../source/dialogs/preferencesdialog.ui" line="222"/>
        <location filename="../build/source/dialogs/ui_preferencesdialog.h" line="375"/>
        <source>Interface</source>
        <translation>Interfaz</translation>
    </message>
    <message>
        <location filename="../source/dialogs/preferencesdialog.ui" line="236"/>
        <location filename="../build/source/dialogs/ui_preferencesdialog.h" line="376"/>
        <source>Open Files in New Window:</source>
        <translation>Abrir archivos en ventana nueva:</translation>
    </message>
    <message>
        <location filename="../source/dialogs/preferencesdialog.ui" line="246"/>
        <location filename="../build/source/dialogs/ui_preferencesdialog.h" line="377"/>
        <source>Score Theme:</source>
        <translation type="unfinished"></translation>
    </message>
    <message>
        <location filename="../source/dialogs/preferencesdialog.ui" line="260"/>
        <location filename="../build/source/dialogs/ui_preferencesdialog.h" line="378"/>
        <source>System Default</source>
        <translation>Predeterminado del sistema</translation>
    </message>
    <message>
        <location filename="../source/dialogs/preferencesdialog.ui" line="265"/>
        <location filename="../build/source/dialogs/ui_preferencesdialog.h" line="379"/>
        <source>Light</source>
        <translation>Claro</translation>
    </message>
    <message>
        <location filename="../source/dialogs/preferencesdialog.ui" line="270"/>
        <location filename="../build/source/dialogs/ui_preferencesdialog.h" line="380"/>
        <source>Dark</source>
        <translation>Oscuro</translation>
    </message>
    <message>
        <location filename="../source/dialogs/preferencesdialog.ui" line="284"/>
        <location filename="../build/source/dialogs/ui_preferencesdialog.h" line="387"/>
        <source>Default Instrument</source>
        <translation>Instrumento predeterminado</translation>
    </message>
    <message>
        <location filename="../source/dialogs/preferencesdialog.ui" line="299"/>
        <location filename="../build/source/dialogs/ui_preferencesdialog.h" line="383"/>
        <source>Name:</source>
        <translation>Nombre:</translation>
    </message>
    <message>
        <location filename="../source/dialogs/preferencesdialog.ui" line="319"/>
        <location filename="../build/source/dialogs/ui_preferencesdialog.h" line="385"/>
        <source>Tuning:</source>
        <translation>Afinación:</translation>
    </message>
    <message>
        <location filename="../source/dialogs/preferencesdialog.ui" line="326"/>
        <location filename="../build/source/dialogs/ui_preferencesdialog.h" line="386"/>
        <source>Tuning</source>
        <translation>Afinación</translation>
    </message>
    <message>
        <location filename="../source/dialogs/preferencesdialog.cpp" line="139"/>
        <source>Click to adjust tuning.</source>
        <translation>Pulse para ajustar la afinación.</translation>
    </message>
</context>
<context>
    <name>RecentFiles</name>
    <message>
        <location filename="../source/app/recentfiles.cpp" line="96"/>
        <source>Clear Recent Files</source>
        <translation>Vaciar lista de archivos recientes</translation>
    </message>
</context>
<context>
    <name>RehearsalSignDialog</name>
    <message>
        <location filename="../source/dialogs/rehearsalsigndialog.ui" line="17"/>
        <location filename="../build/source/dialogs/ui_rehearsalsigndialog.h" line="73"/>
        <location filename="../source/dialogs/rehearsalsigndialog.cpp" line="67"/>
        <source>Rehearsal Sign</source>
        <translation type="unfinished"></translation>
    </message>
    <message>
        <location filename="../source/dialogs/rehearsalsigndialog.ui" line="31"/>
        <location filename="../build/source/dialogs/ui_rehearsalsigndialog.h" line="74"/>
        <source>Description:</source>
        <translation>Descripción:</translation>
    </message>
    <message>
        <location filename="../source/dialogs/rehearsalsigndialog.cpp" line="68"/>
        <source>The Rehearsal Sign description cannot be empty.</source>
        <translation type="unfinished"></translation>
    </message>
</context>
<context>
    <name>RemoveAlternateEnding</name>
    <message>
        <location filename="../source/actions/removealternateending.cpp" line="24"/>
        <source>Remove Repeat Ending</source>
        <translation type="unfinished"></translation>
    </message>
</context>
<context>
    <name>RemoveArtificialHarmonic</name>
    <message>
        <location filename="../source/actions/removespecialnoteproperty.h" line="95"/>
        <source>Remove Artificial Harmonic</source>
        <translation type="unfinished"></translation>
    </message>
</context>
<context>
    <name>RemoveBarline</name>
    <message>
        <location filename="../source/actions/removebarline.cpp" line="24"/>
        <source>Remove Barline</source>
        <translation>Quitar línea de compás</translation>
    </message>
</context>
<context>
    <name>RemoveBend</name>
    <message>
        <location filename="../source/actions/removespecialnoteproperty.h" line="107"/>
        <source>Remove Bend</source>
        <translation type="unfinished"></translation>
    </message>
</context>
<context>
    <name>RemoveChordText</name>
    <message>
        <location filename="../source/actions/removechordtext.cpp" line="24"/>
        <source>Remove Chord Text</source>
        <translation type="unfinished"></translation>
    </message>
</context>
<context>
    <name>RemoveDirection</name>
    <message>
        <location filename="../source/actions/removedirection.cpp" line="24"/>
        <source>Remove Musical Direction</source>
        <translation type="unfinished"></translation>
    </message>
</context>
<context>
    <name>RemoveDynamic</name>
    <message>
        <location filename="../source/actions/removedynamic.cpp" line="24"/>
        <source>Remove Dynamic</source>
        <translation type="unfinished"></translation>
    </message>
</context>
<context>
    <name>RemoveInstrument</name>
    <message>
        <location filename="../source/actions/removeinstrument.cpp" line="23"/>
        <source>Remove Instrument</source>
        <translation>Quitar instrumento</translation>
    </message>
</context>
<context>
    <name>RemoveIrregularGrouping</name>
    <message>
        <location filename="../source/actions/removeirregulargrouping.cpp" line="24"/>
        <source>Remove Irregular Grouping</source>
        <translation type="unfinished"></translation>
    </message>
</context>
<context>
    <name>RemoveLeftHandFingering</name>
    <message>
        <location filename="../source/actions/removespecialnoteproperty.h" line="120"/>
        <source>Remove Left Hand Fingering</source>
        <translation type="unfinished"></translation>
    </message>
</context>
<context>
    <name>RemoveNote</name>
    <message>
        <location filename="../source/actions/removenote.cpp" line="23"/>
        <source>Clear Note</source>
        <translation type="unfinished"></translation>
    </message>
</context>
<context>
    <name>RemoveNoteProperty</name>
    <message>
        <location filename="../source/actions/removenoteproperty.cpp" line="23"/>
        <source>Remove %1</source>
        <translation>Quitar %1</translation>
    </message>
</context>
<context>
    <name>RemovePlayer</name>
    <message>
        <location filename="../source/actions/removeplayer.cpp" line="23"/>
        <source>Remove Player</source>
        <translation>Quitar instrumentista</translation>
    </message>
</context>
<context>
    <name>RemovePlayerChange</name>
    <message>
        <location filename="../source/actions/editplayerchange.cpp" line="45"/>
        <source>Remove Player Change</source>
        <translation>Quitar cambio de instrumentista</translation>
    </message>
</context>
<context>
    <name>RemovePosition</name>
    <message>
        <location filename="../source/actions/removeposition.h" line="33"/>
        <source>Remove Position</source>
        <translation>Quitar posición</translation>
    </message>
    <message>
        <location filename="../source/app/powertabeditor.cpp" line="1291"/>
        <source>Remove Multi-Bar Rest</source>
        <translation type="unfinished"></translation>
    </message>
</context>
<context>
    <name>RemovePositionProperty</name>
    <message>
        <location filename="../source/actions/removepositionproperty.cpp" line="23"/>
        <source>Remove %1</source>
        <translation>Quitar %1</translation>
    </message>
</context>
<context>
    <name>RemoveRehearsalSign</name>
    <message>
        <location filename="../source/actions/editrehearsalsign.cpp" line="70"/>
        <source>Remove Rehearsal Sign</source>
        <translation type="unfinished"></translation>
    </message>
</context>
<context>
    <name>RemoveStaff</name>
    <message>
        <location filename="../source/actions/removestaff.cpp" line="23"/>
        <source>Remove Staff</source>
        <translation type="unfinished"></translation>
    </message>
</context>
<context>
    <name>RemoveSystem</name>
    <message>
        <location filename="../source/actions/removesystem.cpp" line="23"/>
        <source>Remove System</source>
        <translation>Quitar sistema</translation>
    </message>
</context>
<context>
    <name>RemoveTappedHarmonic</name>
    <message>
        <location filename="../source/actions/removespecialnoteproperty.h" line="69"/>
        <source>Remove Tapped Harmonic</source>
        <translation type="unfinished"></translation>
    </message>
</context>
<context>
    <name>RemoveTempoMarker</name>
    <message>
        <location filename="../source/actions/edittempomarker.cpp" line="51"/>
        <source>Remove Alteration of Pace</source>
        <translation type="unfinished"></translation>
    </message>
    <message>
        <location filename="../source/actions/edittempomarker.cpp" line="52"/>
        <source>Remove Tempo Marker</source>
        <translation type="unfinished"></translation>
    </message>
</context>
<context>
    <name>RemoveTextItem</name>
    <message>
        <location filename="../source/actions/edittextitem.cpp" line="41"/>
        <source>Remove Text</source>
        <translation>Quitar texto</translation>
    </message>
</context>
<context>
    <name>RemoveTremoloBar</name>
    <message>
        <location filename="../source/actions/tremolobar.cpp" line="41"/>
        <source>Remove Tremolo Bar</source>
        <translation type="unfinished"></translation>
    </message>
</context>
<context>
    <name>RemoveTrill</name>
    <message>
        <location filename="../source/actions/removespecialnoteproperty.h" line="81"/>
        <source>Remove Trill</source>
        <translation type="unfinished"></translation>
    </message>
</context>
<context>
    <name>RemoveVolumeSwell</name>
    <message>
        <location filename="../source/actions/volumeswell.cpp" line="41"/>
        <source>Remove Volume Swell</source>
        <translation type="unfinished"></translation>
    </message>
</context>
<context>
    <name>ScoreArea</name>
    <message>
        <location filename="../source/painters/barlinepainter.cpp" line="36"/>
        <source>Click to edit barline.</source>
        <translation>Pulse para editar la línea de compás.</translation>
    </message>
    <message>
        <location filename="../source/painters/directions.cpp" line="54"/>
        <source>Double-click to edit musical direction.</source>
        <translation type="unfinished"></translation>
    </message>
    <message>
        <location filename="../source/painters/keysignaturepainter.cpp" line="33"/>
        <source>Double-click to edit key signature.</source>
        <translation type="unfinished"></translation>
    </message>
    <message>
        <location filename="../source/painters/scoreinforenderer.cpp" line="269"/>
        <source>Double-click to edit score information.</source>
        <translation type="unfinished"></translation>
    </message>
    <message>
        <location filename="../source/painters/systemrenderer.cpp" line="155"/>
        <source>Double-click to change clef type.</source>
        <translation type="unfinished"></translation>
    </message>
    <message>
        <location filename="../source/painters/systemrenderer.cpp" line="197"/>
        <source>Double-click to edit the number of strings.</source>
        <translation type="unfinished"></translation>
    </message>
    <message>
        <location filename="../source/painters/systemrenderer.cpp" line="304"/>
        <source>Double-click to edit rehearsal sign.</source>
        <translation type="unfinished"></translation>
    </message>
    <message>
        <location filename="../source/painters/systemrenderer.cpp" line="503"/>
        <source>Double-click to edit repeat endings.</source>
        <translation type="unfinished"></translation>
    </message>
    <message>
        <location filename="../source/painters/systemrenderer.cpp" line="633"/>
        <source>Double-click to edit tempo marker.</source>
        <translation type="unfinished"></translation>
    </message>
    <message>
        <location filename="../source/painters/systemrenderer.cpp" line="740"/>
        <source>Double-click to edit chord text.</source>
        <translation type="unfinished"></translation>
    </message>
    <message>
        <location filename="../source/painters/systemrenderer.cpp" line="766"/>
        <source>Double-click to edit text.</source>
        <translation type="unfinished"></translation>
    </message>
    <message>
        <location filename="../source/painters/systemrenderer.cpp" line="936"/>
        <source>Double-click to edit the active players.</source>
        <translation>Pulse dos veces para editar los instrumentistas activos.</translation>
    </message>
    <message>
        <location filename="../source/painters/systemrenderer.cpp" line="1389"/>
        <source>Double-click to edit volume swell.</source>
        <translation type="unfinished"></translation>
    </message>
    <message>
        <location filename="../source/painters/systemrenderer.cpp" line="1409"/>
        <source>Double-click to edit tremolo bar.</source>
        <translation type="unfinished"></translation>
    </message>
    <message>
        <location filename="../source/painters/systemrenderer.cpp" line="1584"/>
        <source>Double-click to edit dynamic.</source>
        <translation type="unfinished"></translation>
    </message>
    <message>
        <location filename="../source/painters/systemrenderer.cpp" line="1927"/>
        <source>Double-click to edit multi-bar rest.</source>
        <translation type="unfinished"></translation>
    </message>
    <message>
        <location filename="../source/painters/systemrenderer.cpp" line="2180"/>
        <source>Double-click to edit bend.</source>
        <translation type="unfinished"></translation>
    </message>
    <message>
        <location filename="../source/painters/timesignaturepainter.cpp" line="30"/>
        <source>Click to edit time signature.</source>
        <translation type="unfinished"></translation>
    </message>
</context>
<context>
    <name>ScorePage</name>
    <message>
        <location filename="../source/widgets/toolbox/scorepage.cpp" line="32"/>
        <source>Song</source>
        <translation>Canción</translation>
    </message>
    <message>
        <location filename="../source/widgets/toolbox/scorepage.cpp" line="36"/>
        <source>Add Instrument</source>
        <translation>Añadir instrumento</translation>
    </message>
    <message>
        <location filename="../source/widgets/toolbox/scorepage.cpp" line="40"/>
        <source>Add Percussion Track</source>
        <translation type="unfinished"></translation>
    </message>
    <message>
        <location filename="../source/widgets/toolbox/scorepage.cpp" line="44"/>
        <source>Increase Tablature Line Height</source>
        <translation type="unfinished"></translation>
    </message>
    <message>
        <location filename="../source/widgets/toolbox/scorepage.cpp" line="48"/>
        <source>Decrease Tablature Line Height</source>
        <translation type="unfinished"></translation>
    </message>
    <message>
        <location filename="../source/widgets/toolbox/scorepage.cpp" line="64"/>
        <source>Section</source>
        <translation type="unfinished"></translation>
    </message>
    <message>
        <location filename="../source/widgets/toolbox/scorepage.cpp" line="68"/>
        <source>Insert Section Before</source>
        <translation type="unfinished"></translation>
    </message>
    <message>
        <location filename="../source/widgets/toolbox/scorepage.cpp" line="72"/>
        <source>Insert Section After</source>
        <translation type="unfinished"></translation>
    </message>
    <message>
        <location filename="../source/widgets/toolbox/scorepage.cpp" line="76"/>
        <source>Remove Section</source>
        <translation type="unfinished"></translation>
    </message>
    <message>
        <location filename="../source/widgets/toolbox/scorepage.cpp" line="80"/>
        <source>Add Bar</source>
        <translation type="unfinished"></translation>
    </message>
    <message>
        <location filename="../source/widgets/toolbox/scorepage.cpp" line="84"/>
        <source>Increase Width</source>
        <translation type="unfinished"></translation>
    </message>
    <message>
        <location filename="../source/widgets/toolbox/scorepage.cpp" line="89"/>
        <source>Decrease Width</source>
        <translation type="unfinished"></translation>
    </message>
    <message>
        <location filename="../source/widgets/toolbox/scorepage.cpp" line="94"/>
        <source>Justify</source>
        <translation type="unfinished"></translation>
    </message>
    <message>
        <location filename="../source/widgets/toolbox/scorepage.cpp" line="113"/>
        <source>Flow &amp;&amp; Dynamics</source>
        <translation type="unfinished"></translation>
    </message>
    <message>
        <location filename="../source/widgets/toolbox/scorepage.cpp" line="117"/>
        <source>Add Rehearsal Sign</source>
        <translation type="unfinished"></translation>
    </message>
    <message>
        <location filename="../source/widgets/toolbox/scorepage.cpp" line="121"/>
        <source>Add Musical Direction</source>
        <translation type="unfinished"></translation>
    </message>
    <message>
        <location filename="../source/widgets/toolbox/scorepage.cpp" line="125"/>
        <source>Add Tempo Marker</source>
        <translation type="unfinished"></translation>
    </message>
    <message>
        <location filename="../source/widgets/toolbox/scorepage.cpp" line="129"/>
        <source>Add Volume Marker</source>
        <translation type="unfinished"></translation>
    </message>
</context>
<context>
    <name>ShiftPositions</name>
    <message>
        <location filename="../source/actions/shiftpositions.cpp" line="24"/>
        <source>Shift Forward</source>
        <translation type="unfinished"></translation>
    </message>
    <message>
        <location filename="../source/actions/shiftpositions.cpp" line="25"/>
        <source>Shift Backward</source>
        <translation type="unfinished"></translation>
    </message>
</context>
<context>
    <name>ShiftString</name>
    <message>
        <location filename="../source/actions/shiftstring.cpp" line="25"/>
        <source>Shift String Up</source>
        <translation type="unfinished"></translation>
    </message>
    <message>
        <location filename="../source/actions/shiftstring.cpp" line="26"/>
        <source>Shift String Down</source>
        <translation type="unfinished"></translation>
    </message>
</context>
<context>
    <name>StaffDialog</name>
    <message>
        <location filename="../source/dialogs/staffdialog.ui" line="17"/>
        <location filename="../build/source/dialogs/ui_staffdialog.h" line="85"/>
        <source>Staff</source>
        <translation type="unfinished"></translation>
    </message>
    <message>
        <location filename="../source/dialogs/staffdialog.ui" line="31"/>
        <location filename="../build/source/dialogs/ui_staffdialog.h" line="86"/>
        <source>Number of Strings:</source>
        <translation type="unfinished"></translation>
    </message>
    <message>
        <location filename="../source/dialogs/staffdialog.ui" line="41"/>
        <location filename="../build/source/dialogs/ui_staffdialog.h" line="87"/>
        <source>Clef Type:</source>
        <translation type="unfinished"></translation>
    </message>
</context>
<context>
    <name>TappedHarmonicDialog</name>
    <message>
        <location filename="../source/dialogs/tappedharmonicdialog.ui" line="17"/>
        <location filename="../build/source/dialogs/ui_tappedharmonicdialog.h" line="86"/>
        <source>Tapped Harmonic</source>
        <translation type="unfinished"></translation>
    </message>
    <message>
        <location filename="../source/dialogs/tappedharmonicdialog.ui" line="31"/>
        <location filename="../build/source/dialogs/ui_tappedharmonicdialog.h" line="87"/>
        <source>Current Fret:</source>
        <translation type="unfinished"></translation>
    </message>
    <message>
        <location filename="../source/dialogs/tappedharmonicdialog.ui" line="45"/>
        <location filename="../build/source/dialogs/ui_tappedharmonicdialog.h" line="88"/>
        <source>Tapped Fret:</source>
        <translation type="unfinished"></translation>
    </message>
</context>
<context>
    <name>TempoMarkerDialog</name>
    <message>
        <location filename="../source/dialogs/tempomarkerdialog.ui" line="17"/>
        <location filename="../build/source/dialogs/ui_tempomarkerdialog.h" line="416"/>
        <source>Tempo Marker</source>
        <translation type="unfinished"></translation>
    </message>
    <message>
        <location filename="../source/dialogs/tempomarkerdialog.ui" line="34"/>
        <location filename="../build/source/dialogs/ui_tempomarkerdialog.h" line="417"/>
        <source>Description:</source>
<<<<<<< HEAD
        <translation type="unfinished">Descripción:</translation>
=======
        <translation>Descripción:</translation>
>>>>>>> 53d86ad2
    </message>
    <message>
        <location filename="../source/dialogs/tempomarkerdialog.ui" line="51"/>
        <location filename="../build/source/dialogs/ui_tempomarkerdialog.h" line="418"/>
        <source>Beat Type:</source>
        <translation type="unfinished"></translation>
    </message>
    <message>
        <location filename="../source/dialogs/tempomarkerdialog.ui" line="295"/>
        <location filename="../build/source/dialogs/ui_tempomarkerdialog.h" line="429"/>
        <source>BPM:</source>
        <translation type="unfinished"></translation>
    </message>
    <message>
        <location filename="../source/dialogs/tempomarkerdialog.ui" line="305"/>
        <location filename="../build/source/dialogs/ui_tempomarkerdialog.h" line="430"/>
        <source>L&apos;istesso:</source>
        <translation type="unfinished"></translation>
    </message>
    <message>
        <location filename="../source/dialogs/tempomarkerdialog.ui" line="317"/>
        <location filename="../build/source/dialogs/ui_tempomarkerdialog.h" line="431"/>
        <source>Enable</source>
        <translation type="unfinished"></translation>
    </message>
    <message>
        <location filename="../source/dialogs/tempomarkerdialog.ui" line="556"/>
        <location filename="../build/source/dialogs/ui_tempomarkerdialog.h" line="442"/>
        <source>Triplet Feel:</source>
        <translation type="unfinished"></translation>
    </message>
    <message>
        <location filename="../source/dialogs/tempomarkerdialog.ui" line="568"/>
        <location filename="../build/source/dialogs/ui_tempomarkerdialog.h" line="443"/>
        <source>None</source>
<<<<<<< HEAD
        <translation type="unfinished">Ninguno</translation>
=======
        <translation>Ninguno</translation>
>>>>>>> 53d86ad2
    </message>
    <message>
        <location filename="../source/dialogs/tempomarkerdialog.ui" line="648"/>
        <location filename="../build/source/dialogs/ui_tempomarkerdialog.h" line="448"/>
        <source>Show Metronome Marker:</source>
        <translation>Mostrar marcador de metrónomo:</translation>
    </message>
</context>
<context>
    <name>TextItemDialog</name>
    <message>
        <location filename="../source/dialogs/textitemdialog.ui" line="17"/>
        <location filename="../build/source/dialogs/ui_textitemdialog.h" line="73"/>
        <location filename="../source/dialogs/textitemdialog.cpp" line="55"/>
        <source>Text</source>
        <translation>Texto</translation>
    </message>
    <message>
        <location filename="../source/dialogs/textitemdialog.ui" line="28"/>
        <location filename="../build/source/dialogs/ui_textitemdialog.h" line="74"/>
        <source>Contents:</source>
        <translation>Contenido:</translation>
    </message>
    <message>
        <location filename="../source/dialogs/textitemdialog.cpp" line="56"/>
        <source>The text cannot be empty.</source>
        <translation>El texto no puede quedar vacío.</translation>
    </message>
</context>
<context>
    <name>TimeSignatureDialog</name>
    <message>
        <location filename="../source/dialogs/timesignaturedialog.ui" line="17"/>
        <location filename="../build/source/dialogs/ui_timesignaturedialog.h" line="175"/>
        <location filename="../source/dialogs/timesignaturedialog.cpp" line="130"/>
        <source>Time Signature</source>
        <translation type="unfinished"></translation>
    </message>
    <message>
        <location filename="../source/dialogs/timesignaturedialog.ui" line="31"/>
        <location filename="../build/source/dialogs/ui_timesignaturedialog.h" line="176"/>
        <source>Show Time Signature:</source>
        <translation type="unfinished"></translation>
    </message>
    <message>
        <location filename="../source/dialogs/timesignaturedialog.ui" line="41"/>
        <location filename="../build/source/dialogs/ui_timesignaturedialog.h" line="177"/>
        <source>Common Time:</source>
        <translation type="unfinished"></translation>
    </message>
    <message>
        <location filename="../source/dialogs/timesignaturedialog.ui" line="51"/>
        <location filename="../build/source/dialogs/ui_timesignaturedialog.h" line="178"/>
        <source>Cut Time:</source>
        <translation type="unfinished"></translation>
    </message>
    <message>
        <location filename="../source/dialogs/timesignaturedialog.ui" line="61"/>
        <location filename="../build/source/dialogs/ui_timesignaturedialog.h" line="179"/>
        <source>Beats Per Measure:</source>
        <translation>Tiempos por compás:</translation>
    </message>
    <message>
        <location filename="../source/dialogs/timesignaturedialog.ui" line="78"/>
        <location filename="../build/source/dialogs/ui_timesignaturedialog.h" line="180"/>
        <source>Beat Value:</source>
        <translation type="unfinished"></translation>
    </message>
    <message>
        <location filename="../source/dialogs/timesignaturedialog.ui" line="95"/>
        <location filename="../build/source/dialogs/ui_timesignaturedialog.h" line="181"/>
        <source>Metronome Pulses Per Measure:</source>
        <translation>Pulsos de metrónomo por compás:</translation>
    </message>
    <message>
        <location filename="../source/dialogs/timesignaturedialog.ui" line="112"/>
        <location filename="../build/source/dialogs/ui_timesignaturedialog.h" line="182"/>
        <source>Beaming Pattern:</source>
        <translation type="unfinished"></translation>
    </message>
    <message>
        <location filename="../source/dialogs/timesignaturedialog.cpp" line="131"/>
        <source>Invalid beaming pattern.</source>
        <translation type="unfinished"></translation>
    </message>
</context>
<context>
    <name>ToolBox</name>
    <message>
        <location filename="../source/widgets/toolbox/toolbox.ui" line="20"/>
        <location filename="../build/source/widgets/ui_toolbox.h" line="747"/>
        <source>Form</source>
        <translation type="unfinished"></translation>
    </message>
    <message>
        <location filename="../source/widgets/toolbox/toolbox.ui" line="161"/>
        <location filename="../build/source/widgets/ui_toolbox.h" line="755"/>
        <source>&lt;html&gt;&lt;head/&gt;&lt;body&gt;&lt;p&gt;&lt;br/&gt;&lt;/p&gt;&lt;/body&gt;&lt;/html&gt;</source>
        <translation type="unfinished"></translation>
    </message>
</context>
<context>
    <name>TremoloBarDialog</name>
    <message>
        <location filename="../source/dialogs/tremolobardialog.ui" line="17"/>
        <location filename="../build/source/dialogs/ui_tremolobardialog.h" line="117"/>
        <source>Tremolo Bar</source>
        <translation type="unfinished"></translation>
    </message>
    <message>
        <location filename="../source/dialogs/tremolobardialog.ui" line="31"/>
        <location filename="../build/source/dialogs/ui_tremolobardialog.h" line="118"/>
        <source>Type:</source>
        <translation>Tipo:</translation>
    </message>
    <message>
        <location filename="../source/dialogs/tremolobardialog.ui" line="41"/>
        <location filename="../build/source/dialogs/ui_tremolobardialog.h" line="119"/>
        <source>Resultant Pitch:</source>
        <translation type="unfinished"></translation>
    </message>
    <message>
        <location filename="../source/dialogs/tremolobardialog.ui" line="51"/>
        <location filename="../build/source/dialogs/ui_tremolobardialog.h" line="120"/>
        <source>Bend Duration:</source>
        <translation type="unfinished"></translation>
    </message>
    <message>
        <location filename="../source/dialogs/tremolobardialog.ui" line="63"/>
        <location filename="../build/source/dialogs/ui_tremolobardialog.h" line="121"/>
        <source>Current note duration + next</source>
        <translation type="unfinished"></translation>
    </message>
    <message>
        <location filename="../source/dialogs/tremolobardialog.ui" line="73"/>
        <location filename="../build/source/dialogs/ui_tremolobardialog.h" line="122"/>
        <source>notes</source>
        <translation type="unfinished"></translation>
    </message>
    <message>
        <location filename="../source/dialogs/tremolobardialog.cpp" line="32"/>
        <source>Dip</source>
        <translation type="unfinished"></translation>
    </message>
    <message>
        <location filename="../source/dialogs/tremolobardialog.cpp" line="32"/>
        <source>Dive and Release</source>
        <translation type="unfinished"></translation>
    </message>
    <message>
        <location filename="../source/dialogs/tremolobardialog.cpp" line="33"/>
        <source>Dive and Hold</source>
        <translation type="unfinished"></translation>
    </message>
    <message>
        <location filename="../source/dialogs/tremolobardialog.cpp" line="33"/>
        <source>Release</source>
        <translation type="unfinished"></translation>
    </message>
    <message>
        <location filename="../source/dialogs/tremolobardialog.cpp" line="34"/>
        <source>Return and Release</source>
        <translation type="unfinished"></translation>
    </message>
    <message>
        <location filename="../source/dialogs/tremolobardialog.cpp" line="35"/>
        <source>Return and Hold</source>
        <translation type="unfinished"></translation>
    </message>
    <message>
        <location filename="../source/dialogs/tremolobardialog.cpp" line="35"/>
        <source>Inverted Dip</source>
        <translation type="unfinished"></translation>
    </message>
</context>
<context>
    <name>TrillDialog</name>
    <message>
        <location filename="../source/dialogs/trilldialog.ui" line="17"/>
        <location filename="../build/source/dialogs/ui_trilldialog.h" line="85"/>
        <location filename="../source/dialogs/trilldialog.cpp" line="60"/>
        <source>Trill</source>
        <translation type="unfinished"></translation>
    </message>
    <message>
        <location filename="../source/dialogs/trilldialog.ui" line="31"/>
        <location filename="../build/source/dialogs/ui_trilldialog.h" line="86"/>
        <source>Current Fret:</source>
        <translation type="unfinished"></translation>
    </message>
    <message>
        <location filename="../source/dialogs/trilldialog.ui" line="45"/>
        <location filename="../build/source/dialogs/ui_trilldialog.h" line="87"/>
        <source>Trill With Fret:</source>
        <translation type="unfinished"></translation>
    </message>
    <message>
        <location filename="../source/dialogs/trilldialog.cpp" line="61"/>
        <source>The trilled fret number cannot be the same as the original fret number.</source>
        <translation type="unfinished"></translation>
    </message>
</context>
<context>
    <name>TuningDialog</name>
    <message>
        <location filename="../source/dialogs/tuningdialog.ui" line="17"/>
        <location filename="../build/source/dialogs/ui_tuningdialog.h" line="197"/>
        <source>Tuning</source>
        <translation>Afinación</translation>
    </message>
    <message>
        <location filename="../source/dialogs/tuningdialog.ui" line="31"/>
        <location filename="../build/source/dialogs/ui_tuningdialog.h" line="198"/>
        <source>Name:</source>
        <translation>Nombre:</translation>
    </message>
    <message>
        <location filename="../source/dialogs/tuningdialog.ui" line="41"/>
        <location filename="../build/source/dialogs/ui_tuningdialog.h" line="199"/>
        <source>Sharps:</source>
        <translation type="unfinished"></translation>
    </message>
    <message>
        <location filename="../source/dialogs/tuningdialog.ui" line="51"/>
        <location filename="../build/source/dialogs/ui_tuningdialog.h" line="200"/>
        <source>Music Notation Offset:</source>
        <translation type="unfinished"></translation>
    </message>
    <message>
        <location filename="../source/dialogs/tuningdialog.ui" line="61"/>
        <location filename="../build/source/dialogs/ui_tuningdialog.h" line="201"/>
        <source>Number of Strings:</source>
        <translation type="unfinished"></translation>
    </message>
    <message>
        <location filename="../source/dialogs/tuningdialog.ui" line="71"/>
        <location filename="../build/source/dialogs/ui_tuningdialog.h" line="202"/>
        <source>Tuning:</source>
        <translation>Afinación:</translation>
    </message>
    <message>
        <location filename="../source/dialogs/tuningdialog.ui" line="106"/>
        <location filename="../build/source/dialogs/ui_tuningdialog.h" line="203"/>
        <source>Preset:</source>
        <translation>Preajuste:</translation>
    </message>
    <message>
        <location filename="../source/dialogs/tuningdialog.ui" line="120"/>
        <location filename="../build/source/dialogs/ui_tuningdialog.h" line="204"/>
        <source>Capo:</source>
        <translation type="unfinished"></translation>
    </message>
</context>
<context>
    <name>TuningDictionaryDialog</name>
    <message>
        <location filename="../source/dialogs/tuningdictionarydialog.ui" line="17"/>
        <location filename="../build/source/dialogs/ui_tuningdictionarydialog.h" line="121"/>
        <source>Tuning Dictionary</source>
        <translation>Diccionario de afinaciones</translation>
    </message>
    <message>
        <location filename="../source/dialogs/tuningdictionarydialog.ui" line="25"/>
        <location filename="../build/source/dialogs/ui_tuningdictionarydialog.h" line="122"/>
        <source>Number of Strings:</source>
        <translation type="unfinished"></translation>
    </message>
    <message>
        <location filename="../source/dialogs/tuningdictionarydialog.ui" line="52"/>
        <location filename="../build/source/dialogs/ui_tuningdictionarydialog.h" line="123"/>
        <source>New...</source>
        <translation>Nuevo…</translation>
    </message>
    <message>
        <location filename="../source/dialogs/tuningdictionarydialog.ui" line="62"/>
        <location filename="../build/source/dialogs/ui_tuningdictionarydialog.h" line="124"/>
        <source>Edit...</source>
        <translation>Editar…</translation>
    </message>
    <message>
        <location filename="../source/dialogs/tuningdictionarydialog.ui" line="72"/>
        <location filename="../build/source/dialogs/ui_tuningdictionarydialog.h" line="125"/>
        <source>Delete</source>
        <translation>Eliminar</translation>
    </message>
    <message>
        <location filename="../source/dialogs/tuningdictionarydialog.cpp" line="40"/>
        <source>Name</source>
        <translation>Nombre</translation>
    </message>
    <message>
        <location filename="../source/dialogs/tuningdictionarydialog.cpp" line="40"/>
        <source>Tuning (Low to High)</source>
        <translation>Afinación (de baja a alta)</translation>
    </message>
</context>
<context>
    <name>ViewFilterDialog</name>
    <message>
        <location filename="../source/dialogs/viewfilterdialog.ui" line="17"/>
        <location filename="../build/source/dialogs/ui_viewfilterdialog.h" line="240"/>
        <source>View Filters</source>
        <translation type="unfinished"></translation>
    </message>
    <message>
        <location filename="../source/dialogs/viewfilterdialog.ui" line="76"/>
        <location filename="../build/source/dialogs/ui_viewfilterdialog.h" line="242"/>
        <source>Add Filter</source>
        <translation>Añadir filtro</translation>
    </message>
    <message>
        <location filename="../source/dialogs/viewfilterdialog.ui" line="79"/>
        <location filename="../source/dialogs/viewfilterdialog.ui" line="279"/>
        <location filename="../build/source/dialogs/ui_viewfilterdialog.h" line="244"/>
        <location filename="../build/source/dialogs/ui_viewfilterdialog.h" line="254"/>
        <source>+</source>
        <translation>+</translation>
    </message>
    <message>
        <location filename="../source/dialogs/viewfilterdialog.ui" line="101"/>
        <location filename="../build/source/dialogs/ui_viewfilterdialog.h" line="246"/>
        <source>Remove Filter</source>
        <translation>Quitar filtro</translation>
    </message>
    <message>
        <location filename="../source/dialogs/viewfilterdialog.ui" line="104"/>
        <location filename="../build/source/dialogs/ui_viewfilterdialog.h" line="248"/>
        <source>-</source>
        <translation>−</translation>
    </message>
    <message>
        <location filename="../source/dialogs/viewfilterdialog.ui" line="139"/>
        <location filename="../build/source/dialogs/ui_viewfilterdialog.h" line="249"/>
        <source>Name:</source>
        <translation>Nombre:</translation>
    </message>
    <message>
        <location filename="../source/dialogs/viewfilterdialog.ui" line="149"/>
        <location filename="../build/source/dialogs/ui_viewfilterdialog.h" line="250"/>
        <source>Rules:</source>
        <translation type="unfinished"></translation>
    </message>
    <message>
        <location filename="../source/dialogs/viewfilterdialog.ui" line="276"/>
        <location filename="../build/source/dialogs/ui_viewfilterdialog.h" line="252"/>
        <source>Add Rule</source>
        <translation type="unfinished"></translation>
    </message>
    <message>
        <location filename="../source/dialogs/viewfilterdialog.ui" line="293"/>
        <location filename="../build/source/dialogs/ui_viewfilterdialog.h" line="255"/>
        <source>Matches:</source>
        <translation type="unfinished"></translation>
    </message>
</context>
<context>
    <name>VolumeSwellDialog</name>
    <message>
        <location filename="../source/dialogs/volumeswelldialog.ui" line="17"/>
        <location filename="../build/source/dialogs/ui_volumeswelldialog.h" line="352"/>
        <source>Volume Swell</source>
        <translation type="unfinished"></translation>
    </message>
    <message>
        <location filename="../source/dialogs/volumeswelldialog.ui" line="34"/>
        <location filename="../build/source/dialogs/ui_volumeswelldialog.h" line="353"/>
        <source>Start Volume:</source>
        <translation type="unfinished"></translation>
    </message>
    <message>
        <location filename="../source/dialogs/volumeswelldialog.ui" line="61"/>
        <location filename="../source/dialogs/volumeswelldialog.ui" line="344"/>
        <location filename="../build/source/dialogs/ui_volumeswelldialog.h" line="354"/>
        <location filename="../build/source/dialogs/ui_volumeswelldialog.h" line="364"/>
        <source>Off</source>
        <translation type="unfinished"></translation>
    </message>
    <message>
        <location filename="../source/dialogs/volumeswelldialog.ui" line="317"/>
        <location filename="../build/source/dialogs/ui_volumeswelldialog.h" line="363"/>
        <source>End Volume:</source>
        <translation type="unfinished"></translation>
    </message>
    <message>
        <location filename="../source/dialogs/volumeswelldialog.ui" line="600"/>
        <location filename="../build/source/dialogs/ui_volumeswelldialog.h" line="373"/>
        <source>Swell Duration:</source>
        <translation type="unfinished"></translation>
    </message>
    <message>
        <location filename="../source/dialogs/volumeswelldialog.ui" line="609"/>
        <location filename="../build/source/dialogs/ui_volumeswelldialog.h" line="374"/>
        <source>Current Note</source>
        <translation type="unfinished"></translation>
    </message>
    <message>
        <location filename="../source/dialogs/volumeswelldialog.ui" line="616"/>
        <location filename="../build/source/dialogs/ui_volumeswelldialog.h" line="375"/>
        <source>Current Note and Following Notes</source>
        <translation type="unfinished"></translation>
    </message>
    <message>
        <location filename="../source/dialogs/volumeswelldialog.ui" line="625"/>
        <location filename="../build/source/dialogs/ui_volumeswelldialog.h" line="376"/>
        <source>Number of Notes:</source>
        <translation type="unfinished"></translation>
    </message>
</context>
</TS><|MERGE_RESOLUTION|>--- conflicted
+++ resolved
@@ -62,11 +62,7 @@
     <message>
         <location filename="../source/actions/addinstrument.cpp" line="23"/>
         <source>Add Instrument</source>
-<<<<<<< HEAD
-        <translation type="unfinished">Añadir instrumento</translation>
-=======
         <translation>Añadir instrumento</translation>
->>>>>>> 53d86ad2
     </message>
 </context>
 <context>
@@ -2927,11 +2923,7 @@
     <message>
         <location filename="../source/app/powertabeditor.cpp" line="2917"/>
         <source>Add Instrument</source>
-<<<<<<< HEAD
-        <translation type="unfinished">Añadir instrumento</translation>
-=======
         <translation>Añadir instrumento</translation>
->>>>>>> 53d86ad2
     </message>
     <message>
         <location filename="../source/app/powertabeditor.cpp" line="2921"/>
@@ -3779,11 +3771,7 @@
         <location filename="../source/dialogs/tempomarkerdialog.ui" line="34"/>
         <location filename="../build/source/dialogs/ui_tempomarkerdialog.h" line="417"/>
         <source>Description:</source>
-<<<<<<< HEAD
-        <translation type="unfinished">Descripción:</translation>
-=======
         <translation>Descripción:</translation>
->>>>>>> 53d86ad2
     </message>
     <message>
         <location filename="../source/dialogs/tempomarkerdialog.ui" line="51"/>
@@ -3819,11 +3807,7 @@
         <location filename="../source/dialogs/tempomarkerdialog.ui" line="568"/>
         <location filename="../build/source/dialogs/ui_tempomarkerdialog.h" line="443"/>
         <source>None</source>
-<<<<<<< HEAD
-        <translation type="unfinished">Ninguno</translation>
-=======
         <translation>Ninguno</translation>
->>>>>>> 53d86ad2
     </message>
     <message>
         <location filename="../source/dialogs/tempomarkerdialog.ui" line="648"/>
