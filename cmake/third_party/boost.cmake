# Creates the imported targets Boost::headers, Boost::date_time, etc
find_package(
<<<<<<< HEAD
    Boost 1.54.0 REQUIRED
    COMPONENTS ${_boost_libs}
)

# Set up imported targets if not already provided.
if ( NOT TARGET Boost::headers )
    add_library( Boost::headers INTERFACE IMPORTED )
    set_target_properties(
        Boost::headers PROPERTIES
        INTERFACE_INCLUDE_DIRECTORIES ${Boost_INCLUDE_DIR}
        INTERFACE_COMPILE_DEFINITIONS "BOOST_ALL_DYN_LINK;BOOST_ALL_NO_LIB"
    )
endif ()

function ( pte_boost_library libname )
    string( TOUPPER ${libname} libname_upper )

    # Newer Boost versions already provide an imported target.
    if ( NOT TARGET Boost::${libname} )
        # Figure out the .dll paths.
        set( implib_release ${Boost_${libname_upper}_LIBRARY_RELEASE} )
        set( implib_debug ${Boost_${libname_upper}_LIBRARY_DEBUG} )
        if ( NOT implib_debug )
            set( implib_debug ${implib_release} )
        endif ()

        get_filename_component( boost_dir ${implib_debug} DIRECTORY )
        get_filename_component( basename_debug ${implib_debug} NAME_WE )
        get_filename_component( basename_release ${implib_release} NAME_WE )

        set( lib_debug ${boost_dir}/${basename_debug}${CMAKE_SHARED_LIBRARY_SUFFIX} )
        set( lib_release ${boost_dir}/${basename_release}${CMAKE_SHARED_LIBRARY_SUFFIX} )

        add_library( Boost::${libname} SHARED IMPORTED )
        set_target_properties(
            Boost::${libname} 
            PROPERTIES 
            INTERFACE_LINK_LIBRARIES Boost::headers
            IMPORTED_LOCATION_DEBUG ${lib_debug} 
            IMPORTED_LOCATION_RELEASE ${lib_release} 
            IMPORTED_IMPLIB_DEBUG ${implib_debug} 
            IMPORTED_IMPLIB_RELEASE ${implib_release}
        )

        if ( NOT PLATFORM_WIN )
            set_target_properties(
                Boost::${libname}
                PROPERTIES
                IMPORTED_LOCATION ${Boost_${libname_upper}_LIBRARY}
            )
        endif ()

        if ( ${libname} STREQUAL "filesystem" )
            # boost_filesystem depends on boost_system
            set_target_properties(
                Boost::filesystem
                PROPERTIES
                INTERFACE_LINK_LIBRARIES Boost::system
            )
        endif ()
    endif ()
endfunction ()

foreach ( lib ${_boost_libs} )
    pte_boost_library( ${lib} )
endforeach ()

unset( _boost_libs )
=======
    Boost 1.65 REQUIRED
    COMPONENTS
        date_time
        filesystem
        iostreams
        program_options
        system
)
>>>>>>> b3e60fff
<|MERGE_RESOLUTION|>--- conflicted
+++ resolved
@@ -1,75 +1,5 @@
 # Creates the imported targets Boost::headers, Boost::date_time, etc
 find_package(
-<<<<<<< HEAD
-    Boost 1.54.0 REQUIRED
-    COMPONENTS ${_boost_libs}
-)
-
-# Set up imported targets if not already provided.
-if ( NOT TARGET Boost::headers )
-    add_library( Boost::headers INTERFACE IMPORTED )
-    set_target_properties(
-        Boost::headers PROPERTIES
-        INTERFACE_INCLUDE_DIRECTORIES ${Boost_INCLUDE_DIR}
-        INTERFACE_COMPILE_DEFINITIONS "BOOST_ALL_DYN_LINK;BOOST_ALL_NO_LIB"
-    )
-endif ()
-
-function ( pte_boost_library libname )
-    string( TOUPPER ${libname} libname_upper )
-
-    # Newer Boost versions already provide an imported target.
-    if ( NOT TARGET Boost::${libname} )
-        # Figure out the .dll paths.
-        set( implib_release ${Boost_${libname_upper}_LIBRARY_RELEASE} )
-        set( implib_debug ${Boost_${libname_upper}_LIBRARY_DEBUG} )
-        if ( NOT implib_debug )
-            set( implib_debug ${implib_release} )
-        endif ()
-
-        get_filename_component( boost_dir ${implib_debug} DIRECTORY )
-        get_filename_component( basename_debug ${implib_debug} NAME_WE )
-        get_filename_component( basename_release ${implib_release} NAME_WE )
-
-        set( lib_debug ${boost_dir}/${basename_debug}${CMAKE_SHARED_LIBRARY_SUFFIX} )
-        set( lib_release ${boost_dir}/${basename_release}${CMAKE_SHARED_LIBRARY_SUFFIX} )
-
-        add_library( Boost::${libname} SHARED IMPORTED )
-        set_target_properties(
-            Boost::${libname} 
-            PROPERTIES 
-            INTERFACE_LINK_LIBRARIES Boost::headers
-            IMPORTED_LOCATION_DEBUG ${lib_debug} 
-            IMPORTED_LOCATION_RELEASE ${lib_release} 
-            IMPORTED_IMPLIB_DEBUG ${implib_debug} 
-            IMPORTED_IMPLIB_RELEASE ${implib_release}
-        )
-
-        if ( NOT PLATFORM_WIN )
-            set_target_properties(
-                Boost::${libname}
-                PROPERTIES
-                IMPORTED_LOCATION ${Boost_${libname_upper}_LIBRARY}
-            )
-        endif ()
-
-        if ( ${libname} STREQUAL "filesystem" )
-            # boost_filesystem depends on boost_system
-            set_target_properties(
-                Boost::filesystem
-                PROPERTIES
-                INTERFACE_LINK_LIBRARIES Boost::system
-            )
-        endif ()
-    endif ()
-endfunction ()
-
-foreach ( lib ${_boost_libs} )
-    pte_boost_library( ${lib} )
-endforeach ()
-
-unset( _boost_libs )
-=======
     Boost 1.65 REQUIRED
     COMPONENTS
         date_time
@@ -77,5 +7,4 @@
         iostreams
         program_options
         system
-)
->>>>>>> b3e60fff
+)