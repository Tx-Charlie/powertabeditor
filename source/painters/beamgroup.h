/*
  * Copyright (C) 2011 Cameron White
  *
  * This program is free software: you can redistribute it and/or modify
  * it under the terms of the GNU General Public License as published by
  * the Free Software Foundation, either version 3 of the License, or
  * (at your option) any later version.
  *
  * This program is distributed in the hope that it will be useful,
  * but WITHOUT ANY WARRANTY; without even the implied warranty of
  * MERCHANTABILITY or FITNESS FOR A PARTICULAR PURPOSE.  See the
  * GNU General Public License for more details.
  *
  * You should have received a copy of the GNU General Public License
  * along with this program.  If not, see <http://www.gnu.org/licenses/>.
*/
  
#ifndef PAINTERS_BEAMGROUP_H
#define PAINTERS_BEAMGROUP_H

#include <painters/notestem.h>
#include <QColor> 
#include <vector>

struct LayoutInfo;
class QFont;
class QFontMetricsF;
class QGraphicsItem;
class QPainterPath;

class BeamGroup
{
public:
    BeamGroup(NoteStem::StemType direction, 
    const std::vector<size_t> &stems, const QColor &color);

    /// Draws the stems for each note in the group.
    void drawStems(QGraphicsItem *parent, const std::vector<NoteStem> &stems,
                   const QFont &musicFont, const LayoutInfo &layout) const;

private:
    /// Draws the extra beams required for sixteenth notes, etc.
    void drawExtraBeams(QPainterPath &path,
                        std::vector<NoteStem>::const_iterator begin,
                        std::vector<NoteStem>::const_iterator end) const;

    /// Creates and positions a staccato symbol.
    static QGraphicsItem *createStaccato(const NoteStem& stem,
<<<<<<< HEAD
                                         const QFont &musicFont,
                                         const QFontMetricsF &fm,
                                         const QColor &color);
=======
                                         const QFont &musicFont);
>>>>>>> ec60472c

    /// Creates and positions a fermata symbol.
    static QGraphicsItem *createFermata(const NoteStem& noteStem,
                                        const QFont &musicFont,
                                        const LayoutInfo &layout,
                                        const QColor &color);

    /// Creates and positions an accent symbol.
    static QGraphicsItem *createAccent(const NoteStem& stem,
                                       const QFont &musicFont,
                                       const LayoutInfo &layout,
                                       const QColor &color);

    static QGraphicsItem *createNoteFlag(const NoteStem& stem,
<<<<<<< HEAD
                                         const QFont &musicFont,
                                         const QFontMetricsF &fm,
                                         const QColor &color);
=======
                                         const QFont &musicFont);
>>>>>>> ec60472c

    NoteStem::StemType myStemDirection;
    std::vector<size_t> myStems;

    const QColor &myBeamColor;
};

#endif<|MERGE_RESOLUTION|>--- conflicted
+++ resolved
@@ -46,13 +46,8 @@
 
     /// Creates and positions a staccato symbol.
     static QGraphicsItem *createStaccato(const NoteStem& stem,
-<<<<<<< HEAD
                                          const QFont &musicFont,
-                                         const QFontMetricsF &fm,
                                          const QColor &color);
-=======
-                                         const QFont &musicFont);
->>>>>>> ec60472c
 
     /// Creates and positions a fermata symbol.
     static QGraphicsItem *createFermata(const NoteStem& noteStem,
@@ -67,13 +62,8 @@
                                        const QColor &color);
 
     static QGraphicsItem *createNoteFlag(const NoteStem& stem,
-<<<<<<< HEAD
                                          const QFont &musicFont,
-                                         const QFontMetricsF &fm,
                                          const QColor &color);
-=======
-                                         const QFont &musicFont);
->>>>>>> ec60472c
 
     NoteStem::StemType myStemDirection;
     std::vector<size_t> myStems;
