--- conflicted
+++ resolved
@@ -126,12 +126,9 @@
                 .arg(getShortcutHint(metronome_command)));
     });
 
-<<<<<<< HEAD
     connect(myVoices, qOverload<int>(&QButtonGroup::buttonClicked), this,
             &PlaybackWidget::activeVoiceChanged);
-=======
-    ui->zoomComboBox->setValidator(new PercentageValidator(ui->zoomComboBox));
-
+        
     connect(myVoices,
 #if (QT_VERSION >= QT_VERSION_CHECK(5,15,0))
             &QButtonGroup::idClicked,
@@ -139,7 +136,6 @@
             qOverload<int>(&QButtonGroup::buttonClicked),
 #endif
             this, &PlaybackWidget::activeVoiceChanged);
->>>>>>> 33ea4e9c
     connect(ui->speedSpinner,qOverload<int>(&QSpinBox::valueChanged), this,
             &PlaybackWidget::playbackSpeedChanged);
     connect(ui->filterComboBox, qOverload<int>(&QComboBox::currentIndexChanged),
