project( pteutil )

set( platform_srcs )
if ( PLATFORM_OSX )
    set( platform_srcs settingstree_plist.mm )
endif ()

set( srcs
    settingstree.cpp

    ${platform_srcs}
)

set( headers
    settingstree.h
    tostring.h
)

set( platform_depends )
if ( PLATFORM_OSX )
    find_library( foundation_lib Foundation )
    set( platform_depends ${foundation_lib} )
endif ()

pte_library(
    NAME pteutil
    SOURCES ${srcs}
    HEADERS ${headers}
    DEPENDS
<<<<<<< HEAD
        Boost::headers
        rapidjson
        ${platform_depends}
=======
        PUBLIC Boost::headers
        PRIVATE rapidjson::rapidjson ${platform_depends}
>>>>>>> b3e60fff
)<|MERGE_RESOLUTION|>--- conflicted
+++ resolved
@@ -27,12 +27,6 @@
     SOURCES ${srcs}
     HEADERS ${headers}
     DEPENDS
-<<<<<<< HEAD
-        Boost::headers
-        rapidjson
-        ${platform_depends}
-=======
         PUBLIC Boost::headers
         PRIVATE rapidjson::rapidjson ${platform_depends}
->>>>>>> b3e60fff
 )